<?php
/**
 * Copyright (c) 2011 Bart Visscher <bartv@thisnet.nl>
 * This file is licensed under the Affero General Public License version 3 or
 * later.
 * See the COPYING-README file.
 */

class OC_JSON{
	static protected $send_content_type_header = false;
	/**
	 * set Content-Type header to jsonrequest
	 */
	public static function setContentTypeHeader($type='application/json'){
		if (!self::$send_content_type_header){
			// We send json data
			header( 'Content-Type: '.$type );
			self::$send_content_type_header = true;
		}
	}

	/**
	* Check if the app is enabled, send json error msg if not
	*/
	public static function checkAppEnabled($app){
		if( !OC_App::isEnabled($app)){
			$l = OC_L10N::get('core');
			self::error(array( 'data' => array( 'message' => $l->t('Application is not enabled') )));
			exit();
		}
	}

	/**
	* Check if the user is logged in, send json error msg if not
	*/
	public static function checkLoggedIn(){
		if( !OC_User::isLoggedIn()){
			$l = OC_L10N::get('core');
			self::error(array( 'data' => array( 'message' => $l->t('Authentication error') )));
			exit();
		}
	}

	/**
	 * @brief Check an ajax get/post call if the request token is valid.
	 * @return json Error msg if not valid.
	 */
	public static function callCheck(){
		if( !OC_Util::isCallRegistered()){
			$l = OC_L10N::get('core');
			self::error(array( 'data' => array( 'message' => $l->t('Token expired. Please reload page.') )));
			exit();
		}
	}
        
	/**
	* Check if the user is a admin, send json error msg if not
	*/
	public static function checkAdminUser(){
		self::checkLoggedIn();
		if( !OC_Group::inGroup( OC_User::getUser(), 'admin' )){
			$l = OC_L10N::get('core');
			self::error(array( 'data' => array( 'message' => $l->t('Authentication error') )));
			exit();
		}
	}
        
	/**
	* Check if the user is a subadmin, send json error msg if not
	*/
	public static function checkSubAdminUser(){
		self::checkLoggedIn();
		if(!OC_Group::inGroup(OC_User::getUser(),'admin') && !OC_SubAdmin::isSubAdmin(OC_User::getUser())){
			$l = OC_L10N::get('core');
			self::error(array( 'data' => array( 'message' => $l->t('Authentication error') )));
			exit();
		}
	}

	/**
	* Send json error msg
	*/
	public static function error($data = array()){
		$data['status'] = 'error';
		self::encodedPrint($data);
	}

	/**
	* Send json success msg
	*/
	public static function success($data = array()){
		$data['status'] = 'success';
		self::encodedPrint($data);
	}

	/**
	 * Convert OC_L10N_String to string, for use in json encodings
	 */
	protected static function to_string(&$value){
		if ($value instanceof OC_L10N_String) {
			$value = (string)$value;
		}
	}

	/**
	* Encode and print $data in json format
	*/
	public static function encodedPrint($data,$setContentType=true){
<<<<<<< HEAD
			// Disable mimesniffing, don't move this to setContentTypeHeader!
			header( 'X-Content-Type-Options: nosniff' );
			if($setContentType){
				self::setContentTypeHeader();
			}
			echo json_encode($data);
=======
		// Disable mimesniffing, don't move this to setContentTypeHeader!
		header( 'X-Content-Type-Options: nosniff' );
		if($setContentType){
			self::setContentTypeHeader();
		}
		array_walk_recursive($data, array('OC_JSON', 'to_string'));
		echo json_encode($data);
>>>>>>> 46d6fd15
	}
}<|MERGE_RESOLUTION|>--- conflicted
+++ resolved
@@ -106,14 +106,6 @@
 	* Encode and print $data in json format
 	*/
 	public static function encodedPrint($data,$setContentType=true){
-<<<<<<< HEAD
-			// Disable mimesniffing, don't move this to setContentTypeHeader!
-			header( 'X-Content-Type-Options: nosniff' );
-			if($setContentType){
-				self::setContentTypeHeader();
-			}
-			echo json_encode($data);
-=======
 		// Disable mimesniffing, don't move this to setContentTypeHeader!
 		header( 'X-Content-Type-Options: nosniff' );
 		if($setContentType){
@@ -121,6 +113,5 @@
 		}
 		array_walk_recursive($data, array('OC_JSON', 'to_string'));
 		echo json_encode($data);
->>>>>>> 46d6fd15
 	}
 }