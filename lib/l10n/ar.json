{ "translations": {
    "Cannot write into \"config\" directory!" : "الكتابة في مجلد \"config\" غير ممكنة!",
    "This can usually be fixed by giving the webserver write access to the config directory" : "يمكن حل هذا عادة بإعطاء خادم الوب صلاحية الكتابة في مجلد config",
    "See %s" : "أنظر %s",
    "Sample configuration detected" : "تم اكتشاف إعدادات عيّنة",
    "%1$s and %2$s" : "%1$s و %2$s",
    "%1$s, %2$s and %3$s" : "%1$s، %2$s و %3$s",
    "%1$s, %2$s, %3$s and %4$s" : "%1$s، %2$s، %3$s و %4$s",
    "%1$s, %2$s, %3$s, %4$s and %5$s" : "%1$s، %2$s، %3$s، %4$s و %5$s",
    "Education Edition" : "الإصدار التعليمي",
    "Enterprise bundle" : "حزمة المؤسسة",
    "PHP %s or higher is required." : "إصدار PHP %s أو أحدث منه مطلوب.",
    "PHP with a version lower than %s is required." : "PHP الإصدار %s أو أقل مطلوب.",
    "%sbit or higher PHP required." : "مكتبات PHP ذات %s بت أو أعلى مطلوبة.",
    "The command line tool %s could not be found" : "لم يتم العثور على أداة سطر الأوامر %s",
    "The library %s is not available." : "مكتبة %s غير متوفرة.",
    "Authentication" : "المصادقة",
    "Unknown filetype" : "نوع الملف غير معروف",
    "Invalid image" : "الصورة غير صالحة",
    "Avatar image is not square" : "الصورة الرمزية ليست على شكل مربّع",
    "today" : "اليوم",
    "tomorrow" : "غدًا",
    "yesterday" : "يوم أمس",
    "_%n day ago_::_%n days ago_" : ["قبل ساعات","قبل يوم","قبل يومين","قبل %n يوماً","قبل %n يوماً","قبل %n يوماً"],
    "next month" : "الشهر القادم",
    "last month" : "الشهر الماضي",
    "_%n month ago_::_%n months ago_" : ["قبل عدة أيام","قبل شهر","قبل شهرين","قبل %n شهراً","قبل %n شهراً","قبل %n شهراً"],
    "next year" : "العام القادم",
    "last year" : "السنةالماضية",
    "in a few seconds" : "خلال بضع ثواني",
    "seconds ago" : "منذ ثواني",
    "File name is a reserved word" : "اسم الملف كلمة محجوزة",
    "File name contains at least one invalid character" : "اسم الملف به ، على الأقل ، حرف غير صالح",
    "File name is too long" : "اسم الملف طويل جداً",
    "Empty filename is not allowed" : "لا يسمح بأسماء فارغة للملفات",
    "__language_name__" : "اللغة العربية",
    "Help" : "المساعدة",
    "Apps" : "التطبيقات",
    "Settings" : "الإعدادات",
    "Log out" : "الخروج",
    "Users" : "المستخدمين",
    "Unknown user" : "المستخدم غير معروف",
<<<<<<< HEAD
    "Overview" : "نظرة شاملة",
    "Basic settings" : "الإعدادات الأساسية",
    "Sharing" : "المشاركة",
    "Security" : "الأمان",
    "Additional settings" : "الإعدادات المتقدمة",
    "Personal info" : "المعلومات الشخصية",
=======
    "Additional settings" : "الإعدادات المتقدمة",
>>>>>>> a0da3ea2
    "%s enter the database username and name." : "%s أدخِل اسم قاعدة البيانات واسم مستخدمها.",
    "%s enter the database username." : "%s ادخل اسم المستخدم الخاص بقاعدة البيانات.",
    "%s enter the database name." : "%s ادخل اسم فاعدة البيانات",
    "%s you may not use dots in the database name" : "%s لا يسمح لك باستخدام نقطه (.) في اسم قاعدة البيانات",
    "Oracle connection could not be established" : "لم تنجح محاولة اتصال Oracle",
    "Oracle username and/or password not valid" : "اسم المستخدم  و/أو  كلمة المرور لنظام Oracle غير صحيح",
    "PostgreSQL username and/or password not valid" : "اسم المستخدم / أو كلمة المرور الخاصة بـPostgreSQL غير صحيحة",
    "Mac OS X is not supported and %s will not work properly on this platform. Use it at your own risk! " : "نظام ماك الإصدار X غير مدعوم و %s لن يعمل بشكل صحيح على هذه المنصة.  استخدمه على مسؤوليتك!",
    "For the best results, please consider using a GNU/Linux server instead." : "فضلاً ضع في الاعتبار استخدام نظام GNU/Linux بدل الأنظمة الأخرى للحصول على أفضل النتائج.",
    "Please remove the open_basedir setting within your php.ini or switch to 64-bit PHP." : "فضلاً إحذف إعداد open_basedir من ملف php.ini لديك أو حوّل إلى PHP إصدار 64 بت.",
    "Set an admin username." : "اعداد اسم مستخدم للمدير",
    "Set an admin password." : "اعداد كلمة مرور للمدير",
    "Can't create or write into the data directory %s" : "لا يمكن الإنشاء أو الكتابة في مجلد البيانات %s",
    "Invalid Federated Cloud ID" : "معرّف سحابة الاتحاد غير صالح",
    "You are not allowed to share %s" : "أنت غير مسموح لك أن تشارك %s",
    "Click the button below to open it." : "أنقر على الزر أدناه لفتحه.",
    "Could not find category \"%s\"" : "تعذر العثور على المجلد \"%s\"",
    "Sunday" : "الأحد",
    "Monday" : "الإثنين",
    "Tuesday" : "الثلاثاء",
    "Wednesday" : "الأربعاء",
    "Thursday" : "الخميس",
    "Friday" : "الجمعة",
    "Saturday" : "السبت",
    "Sun." : "أح.",
    "Mon." : "إث.",
    "Tue." : "ثلا.",
    "Wed." : "أر.",
    "Thu." : "خم.",
    "Fri." : "جم.",
    "Sat." : "سب.",
    "Su" : "أح",
    "Mo" : "إث",
    "Tu" : "ثلا",
    "We" : "أر",
    "Th" : "خم",
    "Fr" : "جم",
    "Sa" : "سب",
    "January" : "جانفي",
    "February" : "فيفري",
    "March" : "مارس",
    "April" : "أفريل",
    "May" : "ماي",
    "June" : "جوان",
    "July" : "جويلية",
    "August" : "أوت",
    "September" : "سبتمبر",
    "October" : "أكتوبر",
    "November" : "نوفمبر",
    "December" : "ديسمبر",
    "Jan." : "جان.",
    "Feb." : "فيف.",
    "Mar." : "مار.",
    "Apr." : "أفر.",
    "May." : "ماي",
    "Jun." : "جوا.",
    "Jul." : "جوي.",
    "Aug." : "أوت",
    "Sep." : "سبت.",
    "Oct." : "أكت.",
    "Nov." : "نوف.",
    "Dec." : "ديس.",
    "A valid username must be provided" : "يجب ادخال اسم مستخدم صحيح",
    "Username contains whitespace at the beginning or at the end" : "إنّ إسم المستخدم يحتوي على مسافة بيضاء سواءا في البداية أو النهاية",
    "A valid password must be provided" : "يجب ادخال كلمة مرور صحيحة",
    "Could not create user" : "لا يمكن إنشاء المستخدم",
    "User disabled" : "المستخدم معطّل",
    "Login canceled by app" : "تم إلغاء الدخول مِن طرف التطبيق",
    "a safe home for all your data" : "المكان الآمن لجميع بياناتك",
    "File is currently busy, please try again later" : "إنّ الملف مشغول الآمن، يرجى إعادة المحاولة لاحقًا",
    "Can't read file" : "لا يمكن قراءة الملف",
    "Application is not enabled" : "التطبيق غير مفعّل",
    "Authentication error" : "لم يتم التأكد من الشخصية بنجاح",
    "Token expired. Please reload page." : "انتهت صلاحية الكلمة , يرجى اعادة تحميل الصفحة",
<<<<<<< HEAD
    "Delete" : "حذف",
    "Unlimited" : "غير محدود",
    "Verifying" : "التحقق",
    "Verifying …" : "عملية التحقق جارية …",
    "Verify" : "التحقق",
    "Sharing %s failed, because the file does not exist" : "فشلت مشاركة %s فالملف غير موجود",
    "Sharing %s failed, because you can not share with yourself" : "فشلت مشاركة %s لأنك لايمكنك المشاركة مع نفسك",
    "Sharing %s failed, because the user %s does not exist" : "فشلت مشاركة %s لأن المستخدم %s غير موجود",
    "Share type %s is not valid for %s" : "مشاركة النوع %s غير صالحة لـ %s",
    "%s shared »%s« with you" : "%s شارك »%s« معك",
    "%s via %s" : "%s عبر %s"
=======
    "This can usually be fixed by giving the webserver write access to the config directory. See %s" : "يمكن إصلاح هذا الخطا بإعطاء مخدّم الموقع صلاحيات التعديل على مجلد الإعدادات. أنظر %s",
    "Storage is temporarily not available" : "وحدة التخزين غير متوفرة",
    "Following databases are supported: %s" : "قواعد البيانات التالية مدعومة: %s",
    "Overview" : "نظرة شاملة",
    "Basic settings" : "الإعدادات الأساسية",
    "Sharing" : "المشاركة",
    "Security" : "الأمان",
    "Personal info" : "المعلومات الشخصية",
    "Mobile & desktop" : "الجوال وسطح المكتب"
>>>>>>> a0da3ea2
},"pluralForm" :"nplurals=6; plural=n==0 ? 0 : n==1 ? 1 : n==2 ? 2 : n%100>=3 && n%100<=10 ? 3 : n%100>=11 && n%100<=99 ? 4 : 5;"
}<|MERGE_RESOLUTION|>--- conflicted
+++ resolved
@@ -40,16 +40,7 @@
     "Log out" : "الخروج",
     "Users" : "المستخدمين",
     "Unknown user" : "المستخدم غير معروف",
-<<<<<<< HEAD
-    "Overview" : "نظرة شاملة",
-    "Basic settings" : "الإعدادات الأساسية",
-    "Sharing" : "المشاركة",
-    "Security" : "الأمان",
     "Additional settings" : "الإعدادات المتقدمة",
-    "Personal info" : "المعلومات الشخصية",
-=======
-    "Additional settings" : "الإعدادات المتقدمة",
->>>>>>> a0da3ea2
     "%s enter the database username and name." : "%s أدخِل اسم قاعدة البيانات واسم مستخدمها.",
     "%s enter the database username." : "%s ادخل اسم المستخدم الخاص بقاعدة البيانات.",
     "%s enter the database name." : "%s ادخل اسم فاعدة البيانات",
@@ -124,19 +115,6 @@
     "Application is not enabled" : "التطبيق غير مفعّل",
     "Authentication error" : "لم يتم التأكد من الشخصية بنجاح",
     "Token expired. Please reload page." : "انتهت صلاحية الكلمة , يرجى اعادة تحميل الصفحة",
-<<<<<<< HEAD
-    "Delete" : "حذف",
-    "Unlimited" : "غير محدود",
-    "Verifying" : "التحقق",
-    "Verifying …" : "عملية التحقق جارية …",
-    "Verify" : "التحقق",
-    "Sharing %s failed, because the file does not exist" : "فشلت مشاركة %s فالملف غير موجود",
-    "Sharing %s failed, because you can not share with yourself" : "فشلت مشاركة %s لأنك لايمكنك المشاركة مع نفسك",
-    "Sharing %s failed, because the user %s does not exist" : "فشلت مشاركة %s لأن المستخدم %s غير موجود",
-    "Share type %s is not valid for %s" : "مشاركة النوع %s غير صالحة لـ %s",
-    "%s shared »%s« with you" : "%s شارك »%s« معك",
-    "%s via %s" : "%s عبر %s"
-=======
     "This can usually be fixed by giving the webserver write access to the config directory. See %s" : "يمكن إصلاح هذا الخطا بإعطاء مخدّم الموقع صلاحيات التعديل على مجلد الإعدادات. أنظر %s",
     "Storage is temporarily not available" : "وحدة التخزين غير متوفرة",
     "Following databases are supported: %s" : "قواعد البيانات التالية مدعومة: %s",
@@ -146,6 +124,5 @@
     "Security" : "الأمان",
     "Personal info" : "المعلومات الشخصية",
     "Mobile & desktop" : "الجوال وسطح المكتب"
->>>>>>> a0da3ea2
 },"pluralForm" :"nplurals=6; plural=n==0 ? 0 : n==1 ? 1 : n==2 ? 2 : n%100>=3 && n%100<=10 ? 3 : n%100>=11 && n%100<=99 ? 4 : 5;"
 }