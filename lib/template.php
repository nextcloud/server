--- conflicted
+++ resolved
@@ -376,12 +376,8 @@
 			// Decide which page we show
 			if( $this->renderas == "user" ){
 				$page = new OC_Template( "core", "layout.user" );
-<<<<<<< HEAD
-				$page->assign('searchurl',OC_Helper::linkTo( 'search', 'index.php' ));
+				$page->assign('searchurl',OC_Helper::linkTo( 'search', 'index.php' ), false);
 				$page->assign('requesttoken', $this->vars['requesttoken']);
-=======
-				$page->assign('searchurl',OC_Helper::linkTo( 'search', 'index.php' ), false);
->>>>>>> f9bf3434
 				if(array_search(OC_APP::getCurrentApp(),array('settings','admin','help'))!==false){
 					$page->assign('bodyid','body-settings', false);
 				}else{
