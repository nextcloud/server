<?php
/**
 * @copyright Copyright (c) 2016, ownCloud, Inc.
 *
 * @author Arthur Schiwon <blizzz@arthur-schiwon.de>
 * @author Christoph Wurst <christoph@winzerhof-wurst.at>
 * @author Daniel Kesselberg <mail@danielkesselberg.de>
 * @author Georg Ehrke <oc.list@georgehrke.com>
 * @author Joas Schilling <coding@schilljs.com>
 * @author John Molakvoæ <skjnldsv@protonmail.com>
 * @author Julius Härtl <jus@bitgrid.net>
 * @author Lukas Reschke <lukas@statuscode.ch>
 * @author Michael Weimann <mail@michael-weimann.eu>
 * @author Morris Jobke <hey@morrisjobke.de>
 * @author Robin Appelman <robin@icewind.nl>
 * @author Roeland Jago Douma <roeland@famdouma.nl>
 * @author Thomas Müller <thomas.mueller@tmit.eu>
 * @author Vincent Petry <vincent@nextcloud.com>
 *
 * @license AGPL-3.0
 *
 * This code is free software: you can redistribute it and/or modify
 * it under the terms of the GNU Affero General Public License, version 3,
 * as published by the Free Software Foundation.
 *
 * This program is distributed in the hope that it will be useful,
 * but WITHOUT ANY WARRANTY; without even the implied warranty of
 * MERCHANTABILITY or FITNESS FOR A PARTICULAR PURPOSE. See the
 * GNU Affero General Public License for more details.
 *
 * You should have received a copy of the GNU Affero General Public License, version 3,
 * along with this program. If not, see <http://www.gnu.org/licenses/>
 *
 */
namespace OC;

use OC\DB\Connection;
use OC\DB\ConnectionAdapter;
use OC\Repair\AddAppConfigLazyMigration;
use OC\Repair\AddBruteForceCleanupJob;
use OC\Repair\AddCleanupUpdaterBackupsJob;
use OC\Repair\AddMetadataGenerationJob;
use OC\Repair\AddRemoveOldTasksBackgroundJob;
use OC\Repair\CleanTags;
use OC\Repair\CleanUpAbandonedApps;
use OC\Repair\ClearFrontendCaches;
use OC\Repair\ClearGeneratedAvatarCache;
use OC\Repair\Collation;
use OC\Repair\Events\RepairAdvanceEvent;
use OC\Repair\Events\RepairErrorEvent;
use OC\Repair\Events\RepairFinishEvent;
use OC\Repair\Events\RepairInfoEvent;
use OC\Repair\Events\RepairStartEvent;
use OC\Repair\Events\RepairStepEvent;
use OC\Repair\Events\RepairWarningEvent;
use OC\Repair\MoveUpdaterStepFile;
use OC\Repair\NC11\FixMountStorages;
use OC\Repair\NC13\AddLogRotateJob;
use OC\Repair\NC14\AddPreviewBackgroundCleanupJob;
use OC\Repair\NC16\AddClenupLoginFlowV2BackgroundJob;
use OC\Repair\NC16\CleanupCardDAVPhotoCache;
use OC\Repair\NC16\ClearCollectionsAccessCache;
use OC\Repair\NC18\ResetGeneratedAvatarFlag;
use OC\Repair\NC20\EncryptionLegacyCipher;
use OC\Repair\NC20\EncryptionMigration;
use OC\Repair\NC20\ShippedDashboardEnable;
use OC\Repair\NC21\AddCheckForUserCertificatesJob;
use OC\Repair\NC21\ValidatePhoneNumber;
use OC\Repair\NC22\LookupServerSendCheck;
use OC\Repair\NC24\AddTokenCleanupJob;
use OC\Repair\NC25\AddMissingSecretJob;
use OC\Repair\OldGroupMembershipShares;
use OC\Repair\Owncloud\CleanPreviews;
use OC\Repair\Owncloud\DropAccountTermsTable;
use OC\Repair\Owncloud\MigrateOauthTables;
use OC\Repair\Owncloud\MoveAvatars;
use OC\Repair\Owncloud\SaveAccountsTableData;
use OC\Repair\Owncloud\UpdateLanguageCodes;
use OC\Repair\RemoveLinkShares;
use OC\Repair\RepairDavShares;
use OC\Repair\RepairInvalidShares;
use OC\Repair\RepairMimeTypes;
use OC\Template\JSCombiner;
use OCP\AppFramework\QueryException;
use OCP\AppFramework\Utility\ITimeFactory;
use OCP\Collaboration\Resources\IManager;
use OCP\EventDispatcher\IEventDispatcher;
use OCP\Migration\IOutput;
use OCP\Migration\IRepairStep;
use Psr\Log\LoggerInterface;
use Throwable;

class Repair implements IOutput {
<<<<<<< HEAD
	private string $currentStep;

	/**
	 * Creates a new repair step runner
	 *
	 * @param IRepairStep[] $repairSteps array of RepairStep instances
	 */
	public function __construct(
		private array $repairSteps,
		private IEventDispatcher $dispatcher,
		private LoggerInterface $logger,
	) {
=======
	/** @var IRepairStep[] */
	private array $repairSteps = [];

	private string $currentStep;

	public function __construct(
		private IEventDispatcher $dispatcher,
		private LoggerInterface $logger
	) {
	}

	/** @param IRepairStep[] $repairSteps */
	public function setRepairSteps(array $repairSteps): void {
		$this->repairSteps = $repairSteps;
>>>>>>> 321900d0
	}

	/**
	 * Run a series of repair steps for common problems
	 */
	public function run(): void {
		if (count($this->repairSteps) === 0) {
			$this->dispatcher->dispatchTyped(new RepairInfoEvent('No repair steps available'));

			return;
		}
		// run each repair step
		foreach ($this->repairSteps as $step) {
			$this->currentStep = $step->getName();
			$this->dispatcher->dispatchTyped(new RepairStepEvent($this->currentStep));
			try {
				$step->run($this);
			} catch (\Exception $e) {
				$this->logger->error("Exception while executing repair step " . $step->getName(), ['exception' => $e]);
				$this->dispatcher->dispatchTyped(new RepairErrorEvent($e->getMessage()));
			}
		}
	}

	/**
	 * Add repair step
	 *
	 * @param string|IRepairStep $repairStep repair step
	 * @throws \Exception
	 */
	public function addStep(string|IRepairStep $repairStep): void {
		if (is_string($repairStep)) {
			try {
				$s = \OC::$server->get($repairStep);
			} catch (QueryException $e) {
				if (class_exists($repairStep)) {
					try {
						// Last resort: hope there are no constructor arguments
						$s = new $repairStep();
					} catch (Throwable $inner) {
						// Well, it was worth a try
						throw new \Exception("Repair step '$repairStep' can't be instantiated: " . $e->getMessage(), 0, $e);
					}
				} else {
					throw new \Exception("Repair step '$repairStep' is unknown", 0, $e);
				}
			}

			if ($s instanceof IRepairStep) {
				$this->repairSteps[] = $s;
			} else {
				throw new \Exception("Repair step '$repairStep' is not of type \\OCP\\Migration\\IRepairStep");
			}
		} else {
			$this->repairSteps[] = $repairStep;
		}
	}

	/**
	 * Returns the default repair steps to be run on the
	 * command line or after an upgrade.
	 *
	 * @return IRepairStep[]
	 */
	public static function getRepairSteps(): array {
		return [
			new Collation(\OC::$server->getConfig(), \OC::$server->get(LoggerInterface::class), \OC::$server->getDatabaseConnection(), false),
			new RepairMimeTypes(\OC::$server->getConfig(), \OC::$server->getDatabaseConnection()),
			new CleanTags(\OC::$server->getDatabaseConnection(), \OC::$server->getUserManager()),
			new RepairInvalidShares(\OC::$server->getConfig(), \OC::$server->getDatabaseConnection()),
			new MoveUpdaterStepFile(\OC::$server->getConfig()),
			new MoveAvatars(
				\OC::$server->getJobList(),
				\OC::$server->getConfig()
			),
			new CleanPreviews(
				\OC::$server->getJobList(),
				\OC::$server->getUserManager(),
				\OC::$server->getConfig()
			),
			new MigrateOauthTables(\OC::$server->get(Connection::class)),
			new FixMountStorages(\OC::$server->getDatabaseConnection()),
			new UpdateLanguageCodes(\OC::$server->getDatabaseConnection(), \OC::$server->getConfig()),
			new AddLogRotateJob(\OC::$server->getJobList()),
			new ClearFrontendCaches(\OC::$server->getMemCacheFactory(), \OCP\Server::get(JSCombiner::class)),
			\OCP\Server::get(ClearGeneratedAvatarCache::class),
			new AddPreviewBackgroundCleanupJob(\OC::$server->getJobList()),
			new AddCleanupUpdaterBackupsJob(\OC::$server->getJobList()),
			new CleanupCardDAVPhotoCache(\OC::$server->getConfig(), \OC::$server->getAppDataDir('dav-photocache'), \OC::$server->get(LoggerInterface::class)),
			new AddClenupLoginFlowV2BackgroundJob(\OC::$server->getJobList()),
			new RemoveLinkShares(\OC::$server->getDatabaseConnection(), \OC::$server->getConfig(), \OC::$server->getGroupManager(), \OC::$server->getNotificationManager(), \OCP\Server::get(ITimeFactory::class)),
			new ClearCollectionsAccessCache(\OC::$server->getConfig(), \OCP\Server::get(IManager::class)),
			\OCP\Server::get(ResetGeneratedAvatarFlag::class),
			\OCP\Server::get(EncryptionLegacyCipher::class),
			\OCP\Server::get(EncryptionMigration::class),
			\OCP\Server::get(ShippedDashboardEnable::class),
			\OCP\Server::get(AddBruteForceCleanupJob::class),
			\OCP\Server::get(AddCheckForUserCertificatesJob::class),
			\OCP\Server::get(RepairDavShares::class),
			\OCP\Server::get(LookupServerSendCheck::class),
			\OCP\Server::get(AddTokenCleanupJob::class),
			\OCP\Server::get(CleanUpAbandonedApps::class),
			\OCP\Server::get(AddMissingSecretJob::class),
			\OCP\Server::get(AddRemoveOldTasksBackgroundJob::class),
			\OCP\Server::get(AddMetadataGenerationJob::class),
			\OCP\Server::get(AddAppConfigLazyMigration::class),
		];
	}

	/**
	 * Returns expensive repair steps to be run on the
	 * command line with a special option.
	 *
	 * @return IRepairStep[]
	 */
	public static function getExpensiveRepairSteps(): array {
		return [
			new OldGroupMembershipShares(\OC::$server->getDatabaseConnection(), \OC::$server->getGroupManager()),
			\OC::$server->get(ValidatePhoneNumber::class),
		];
	}

	/**
	 * Returns the repair steps to be run before an
	 * upgrade.
	 *
	 * @return IRepairStep[]
	 */
<<<<<<< HEAD
	public static function getBeforeUpgradeRepairSteps(): array {
		/** @var Connection $connection */
		$connection = \OC::$server->get(Connection::class);
=======
	public static function getBeforeUpgradeRepairSteps() {
>>>>>>> 321900d0
		/** @var ConnectionAdapter $connectionAdapter */
		$connectionAdapter = \OC::$server->get(ConnectionAdapter::class);
		$config = \OC::$server->getConfig();
		$steps = [
			new Collation(\OC::$server->getConfig(), \OC::$server->get(LoggerInterface::class), $connectionAdapter, true),
			new SaveAccountsTableData($connectionAdapter, $config),
			new DropAccountTermsTable($connectionAdapter),
		];

		return $steps;
	}

	public function debug(string $message): void {
	}

	/**
	 * @param string $message
	 */
	public function info($message): void {
		// for now just emit as we did in the past
		$this->dispatcher->dispatchTyped(new RepairInfoEvent($message));
	}

	/**
	 * @param string $message
	 */
	public function warning($message): void {
		// for now just emit as we did in the past
		$this->dispatcher->dispatchTyped(new RepairWarningEvent($message));
	}

	/**
	 * @param int $max
	 */
	public function startProgress($max = 0): void {
		// for now just emit as we did in the past
		$this->dispatcher->dispatchTyped(new RepairStartEvent($max, $this->currentStep));
	}

	/**
	 * @param int $step number of step to advance
	 * @param string $description
	 */
	public function advance($step = 1, $description = ''): void {
		// for now just emit as we did in the past
		$this->dispatcher->dispatchTyped(new RepairAdvanceEvent($step, $description));
	}

	public function finishProgress(): void {
		// for now just emit as we did in the past
		$this->dispatcher->dispatchTyped(new RepairFinishEvent());
	}
}<|MERGE_RESOLUTION|>--- conflicted
+++ resolved
@@ -91,20 +91,6 @@
 use Throwable;
 
 class Repair implements IOutput {
-<<<<<<< HEAD
-	private string $currentStep;
-
-	/**
-	 * Creates a new repair step runner
-	 *
-	 * @param IRepairStep[] $repairSteps array of RepairStep instances
-	 */
-	public function __construct(
-		private array $repairSteps,
-		private IEventDispatcher $dispatcher,
-		private LoggerInterface $logger,
-	) {
-=======
 	/** @var IRepairStep[] */
 	private array $repairSteps = [];
 
@@ -119,7 +105,6 @@
 	/** @param IRepairStep[] $repairSteps */
 	public function setRepairSteps(array $repairSteps): void {
 		$this->repairSteps = $repairSteps;
->>>>>>> 321900d0
 	}
 
 	/**
@@ -248,13 +233,7 @@
 	 *
 	 * @return IRepairStep[]
 	 */
-<<<<<<< HEAD
 	public static function getBeforeUpgradeRepairSteps(): array {
-		/** @var Connection $connection */
-		$connection = \OC::$server->get(Connection::class);
-=======
-	public static function getBeforeUpgradeRepairSteps() {
->>>>>>> 321900d0
 		/** @var ConnectionAdapter $connectionAdapter */
 		$connectionAdapter = \OC::$server->get(ConnectionAdapter::class);
 		$config = \OC::$server->getConfig();
