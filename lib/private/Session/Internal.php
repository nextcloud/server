--- conflicted
+++ resolved
@@ -105,12 +105,9 @@
 
 	public function clear() {
 		$this->regenerateId();
-<<<<<<< HEAD
 		$this->invoke('session_unset');
-=======
 		$this->invoke('session_write_close');
 		$this->startSession(true);
->>>>>>> 02807a37
 		$_SESSION = [];
 	}
 
