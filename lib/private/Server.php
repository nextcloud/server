--- conflicted
+++ resolved
@@ -1006,14 +1006,12 @@
 				$c->getRequest()
 			);
 		});
-<<<<<<< HEAD
+
 		$this->registerService(IOutput::class, function(Server $c) {
 			return new Output($c->getWebRoot());
 		});
-		$this->registerService('CsrfTokenManager', function (Server $c) {
-=======
+
 		$this->registerService(CsrfTokenManager::class, function (Server $c) {
->>>>>>> 911763aa
 			$tokenGenerator = new CsrfTokenGenerator($c->getSecureRandom());
 
 			return new CsrfTokenManager(
@@ -1021,6 +1019,7 @@
 				$c->query(SessionStorage::class)
 			);
 		});
+
 		$this->registerAlias('CsrfTokenManager', CsrfTokenManager::class);
 		$this->registerService(SessionStorage::class, function (Server $c) {
 			return new SessionStorage($c->getSession());
