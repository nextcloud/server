<?php
/**
 * @copyright Copyright (c) 2016, ownCloud, Inc.
 *
 * @author Arthur Schiwon <blizzz@arthur-schiwon.de>
 * @author Bernhard Posselt <dev@bernhard-posselt.com>
 * @author Bjoern Schiessle <bjoern@schiessle.org>
 * @author Christoph Wurst <christoph@winzerhof-wurst.at>
 * @author Joas Schilling <coding@schilljs.com>
 * @author Jörn Friedrich Dreyer <jfd@butonic.de>
 * @author Lukas Reschke <lukas@statuscode.ch>
 * @author Morris Jobke <hey@morrisjobke.de>
 * @author Robin McCorkell <robin@mccorkell.me.uk>
 * @author Roeland Jago Douma <roeland@famdouma.nl>
 * @author Sebastian Wessalowski <sebastian@wessalowski.org>
 * @author Thomas Müller <thomas.mueller@tmit.eu>
 * @author Thomas Tanghus <thomas@tanghus.net>
 *
 * @license AGPL-3.0
 *
 * This code is free software: you can redistribute it and/or modify
 * it under the terms of the GNU Affero General Public License, version 3,
 * as published by the Free Software Foundation.
 *
 * This program is distributed in the hope that it will be useful,
 * but WITHOUT ANY WARRANTY; without even the implied warranty of
 * MERCHANTABILITY or FITNESS FOR A PARTICULAR PURPOSE. See the
 * GNU Affero General Public License for more details.
 *
 * You should have received a copy of the GNU Affero General Public License, version 3,
 * along with this program. If not, see <http://www.gnu.org/licenses/>
 *
 */
namespace OC\AppFramework\DependencyInjection;

use OC;
use OC\AppFramework\Http;
use OC\AppFramework\Http\Dispatcher;
use OC\AppFramework\Http\Output;
use OC\AppFramework\Middleware\MiddlewareDispatcher;
use OC\AppFramework\Middleware\OCSMiddleware;
use OC\AppFramework\Middleware\Security\CORSMiddleware;
use OC\AppFramework\Middleware\Security\RateLimitingMiddleware;
use OC\AppFramework\Middleware\Security\SecurityMiddleware;
use OC\AppFramework\Middleware\SessionMiddleware;
use OC\AppFramework\ScopedPsrLogger;
use OC\AppFramework\Utility\SimpleContainer;
use OC\Core\Middleware\TwoFactorMiddleware;
use OC\Diagnostics\EventLogger;
use OC\Log\PsrLoggerAdapter;
use OC\ServerContainer;
use OC\Settings\AuthorizedGroupMapper;
use OCA\WorkflowEngine\Manager;
use OCP\AppFramework\Http\IOutput;
use OCP\AppFramework\IAppContainer;
use OCP\AppFramework\QueryException;
use OCP\AppFramework\Services\IAppConfig;
use OCP\AppFramework\Services\IInitialState;
use OCP\AppFramework\Utility\IControllerMethodReflector;
use OCP\AppFramework\Utility\ITimeFactory;
use OCP\Files\Folder;
use OCP\Files\IAppData;
use OCP\Group\ISubAdmin;
use OCP\IConfig;
use OCP\IDBConnection;
use OCP\IInitialStateService;
use OCP\IL10N;
use OCP\ILogger;
use OCP\INavigationManager;
use OCP\IRequest;
use OCP\IServerContainer;
use OCP\ISession;
use OCP\IURLGenerator;
use OCP\IUserSession;
use OCP\Security\Bruteforce\IThrottler;
use Psr\Container\ContainerInterface;
use Psr\Log\LoggerInterface;

/**
 * @deprecated 20.0.0
 */
class DIContainer extends SimpleContainer implements IAppContainer {
	private string $appName;

	/**
	 * @var array
	 */
	private $middleWares = [];

	/** @var ServerContainer */
	private $server;

	/**
	 * Put your class dependencies in here
	 * @param string $appName the name of the app
	 * @param array $urlParams
	 * @param ServerContainer|null $server
	 */
	public function __construct(string $appName, array $urlParams = [], ServerContainer $server = null) {
		parent::__construct();
		$this->appName = $appName;
		$this['appName'] = $appName;
		$this['urlParams'] = $urlParams;

		$this->registerAlias('Request', IRequest::class);

		/** @var \OC\ServerContainer $server */
		if ($server === null) {
			$server = \OC::$server;
		}
		$this->server = $server;
		$this->server->registerAppContainer($appName, $this);

		// aliases
		/** @deprecated inject $appName */
		$this->registerAlias('AppName', 'appName');
		/** @deprecated inject $webRoot*/
		$this->registerAlias('WebRoot', 'webRoot');
		/** @deprecated inject $userId */
		$this->registerAlias('UserId', 'userId');

		/**
		 * Core services
		 */
		$this->registerService(IOutput::class, function () {
			return new Output($this->getServer()->getWebRoot());
		});

		$this->registerService(Folder::class, function () {
			return $this->getServer()->getUserFolder();
		});

		$this->registerService(IAppData::class, function (ContainerInterface $c) {
			return $this->getServer()->getAppDataDir($c->get('AppName'));
		});

		$this->registerService(IL10N::class, function (ContainerInterface $c) {
			return $this->getServer()->getL10N($c->get('AppName'));
		});

		// Log wrappers
		$this->registerService(LoggerInterface::class, function (ContainerInterface $c) {
			return new ScopedPsrLogger(
				$c->get(PsrLoggerAdapter::class),
				$c->get('AppName')
			);
		});
		$this->registerService(ILogger::class, function (ContainerInterface $c) {
			return new OC\AppFramework\Logger($this->server->query(ILogger::class), $c->get('AppName'));
		});

		$this->registerService(IServerContainer::class, function () {
			return $this->getServer();
		});
		$this->registerAlias('ServerContainer', IServerContainer::class);

		$this->registerService(\OCP\WorkflowEngine\IManager::class, function (ContainerInterface $c) {
			return $c->get(Manager::class);
		});

		$this->registerService(ContainerInterface::class, function (ContainerInterface $c) {
			return $c;
		});
		$this->registerAlias(IAppContainer::class, ContainerInterface::class);

		// commonly used attributes
		$this->registerService('userId', function (ContainerInterface $c) {
			return $c->get(IUserSession::class)->getSession()->get('user_id');
		});

		$this->registerService('webRoot', function (ContainerInterface $c) {
			return $c->get(IServerContainer::class)->getWebRoot();
		});

		$this->registerService('OC_Defaults', function (ContainerInterface $c) {
			return $c->get(IServerContainer::class)->getThemingDefaults();
		});

		$this->registerService('Protocol', function (ContainerInterface $c) {
			/** @var \OC\Server $server */
			$server = $c->get(IServerContainer::class);
			$protocol = $server->getRequest()->getHttpProtocol();
			return new Http($_SERVER, $protocol);
		});

		$this->registerService('Dispatcher', function (ContainerInterface $c) {
			return new Dispatcher(
				$c->get('Protocol'),
				$c->get(MiddlewareDispatcher::class),
				$c->get(IControllerMethodReflector::class),
				$c->get(IRequest::class),
				$c->get(IConfig::class),
				$c->get(IDBConnection::class),
				$c->get(LoggerInterface::class),
				$c->get(EventLogger::class),
				$c,
			);
		});

		/**
		 * App Framework default arguments
		 */
		$this->registerParameter('corsMethods', 'PUT, POST, GET, DELETE, PATCH');
		$this->registerParameter('corsAllowedHeaders', 'Authorization, Content-Type, Accept');
		$this->registerParameter('corsMaxAge', 1728000);

		/**
		 * Middleware
		 */
		$this->registerAlias('MiddlewareDispatcher', MiddlewareDispatcher::class);
		$this->registerService(MiddlewareDispatcher::class, function (ContainerInterface $c) {
			$server = $this->getServer();

			$dispatcher = new MiddlewareDispatcher();

			$dispatcher->registerMiddleware(
				$c->get(OC\AppFramework\Middleware\CompressionMiddleware::class)
			);

			$dispatcher->registerMiddleware($c->get(OC\AppFramework\Middleware\NotModifiedMiddleware::class));

			$dispatcher->registerMiddleware(
				$c->get(OC\AppFramework\Middleware\Security\ReloadExecutionMiddleware::class)
			);

			$dispatcher->registerMiddleware(
				new OC\AppFramework\Middleware\Security\SameSiteCookieMiddleware(
					$c->get(IRequest::class),
					$c->get(IControllerMethodReflector::class)
				)
			);
			$dispatcher->registerMiddleware(
				new CORSMiddleware(
					$c->get(IRequest::class),
					$c->get(IControllerMethodReflector::class),
					$c->get(IUserSession::class),
<<<<<<< HEAD
					$c->get(OC\Security\Bruteforce\Throttler::class),
					$c->get(IConfig::class),
					$c->get('AppName')
=======
					$c->get(IThrottler::class)
>>>>>>> eaa6d96c
				)
			);
			$dispatcher->registerMiddleware(
				new OCSMiddleware(
					$c->get(IRequest::class)
				)
			);



			$securityMiddleware = new SecurityMiddleware(
				$c->get(IRequest::class),
				$c->get(IControllerMethodReflector::class),
				$c->get(INavigationManager::class),
				$c->get(IURLGenerator::class),
				$server->get(LoggerInterface::class),
				$c->get('AppName'),
				$server->getUserSession()->isLoggedIn(),
				$this->getUserId() !== null && $server->getGroupManager()->isAdmin($this->getUserId()),
				$server->getUserSession()->getUser() !== null && $server->query(ISubAdmin::class)->isSubAdmin($server->getUserSession()->getUser()),
				$server->getAppManager(),
				$server->getL10N('lib'),
				$c->get(AuthorizedGroupMapper::class),
				$server->get(IUserSession::class)
			);
			$dispatcher->registerMiddleware($securityMiddleware);
			$dispatcher->registerMiddleware(
				new OC\AppFramework\Middleware\Security\CSPMiddleware(
					$server->query(OC\Security\CSP\ContentSecurityPolicyManager::class),
					$server->query(OC\Security\CSP\ContentSecurityPolicyNonceManager::class),
					$server->query(OC\Security\CSRF\CsrfTokenManager::class)
				)
			);
			$dispatcher->registerMiddleware(
				$server->query(OC\AppFramework\Middleware\Security\FeaturePolicyMiddleware::class)
			);
			$dispatcher->registerMiddleware(
				new OC\AppFramework\Middleware\Security\PasswordConfirmationMiddleware(
					$c->get(IControllerMethodReflector::class),
					$c->get(ISession::class),
					$c->get(IUserSession::class),
					$c->get(ITimeFactory::class)
				)
			);
			$dispatcher->registerMiddleware(
				new TwoFactorMiddleware(
					$c->get(OC\Authentication\TwoFactorAuth\Manager::class),
					$c->get(IUserSession::class),
					$c->get(ISession::class),
					$c->get(IURLGenerator::class),
					$c->get(IControllerMethodReflector::class),
					$c->get(IRequest::class)
				)
			);
			$dispatcher->registerMiddleware(
				new OC\AppFramework\Middleware\Security\BruteForceMiddleware(
					$c->get(IControllerMethodReflector::class),
					$c->get(IThrottler::class),
					$c->get(IRequest::class),
					$c->get(LoggerInterface::class)
				)
			);
			$dispatcher->registerMiddleware(
				new RateLimitingMiddleware(
					$c->get(IRequest::class),
					$c->get(IUserSession::class),
					$c->get(IControllerMethodReflector::class),
					$c->get(OC\Security\RateLimiting\Limiter::class)
				)
			);
			$dispatcher->registerMiddleware(
				new OC\AppFramework\Middleware\PublicShare\PublicShareMiddleware(
					$c->get(IRequest::class),
					$c->get(ISession::class),
					$c->get(\OCP\IConfig::class),
					$c->get(IThrottler::class)
				)
			);
			$dispatcher->registerMiddleware(
				$c->get(\OC\AppFramework\Middleware\AdditionalScriptsMiddleware::class)
			);

			/** @var \OC\AppFramework\Bootstrap\Coordinator $coordinator */
			$coordinator = $c->get(\OC\AppFramework\Bootstrap\Coordinator::class);
			$registrationContext = $coordinator->getRegistrationContext();
			if ($registrationContext !== null) {
				$appId = $this->getAppName();
				foreach ($registrationContext->getMiddlewareRegistrations() as $middlewareRegistration) {
					if ($middlewareRegistration->getAppId() === $appId
						|| $middlewareRegistration->isGlobal()) {
						$dispatcher->registerMiddleware($c->get($middlewareRegistration->getService()));
					}
				}
			}
			foreach ($this->middleWares as $middleWare) {
				$dispatcher->registerMiddleware($c->get($middleWare));
			}

			$dispatcher->registerMiddleware(
				new SessionMiddleware(
					$c->get(IControllerMethodReflector::class),
					$c->get(ISession::class)
				)
			);
			return $dispatcher;
		});

		$this->registerService(IAppConfig::class, function (ContainerInterface $c) {
			return new OC\AppFramework\Services\AppConfig(
				$c->get(IConfig::class),
				$c->get('AppName')
			);
		});
		$this->registerService(IInitialState::class, function (ContainerInterface $c) {
			return new OC\AppFramework\Services\InitialState(
				$c->get(IInitialStateService::class),
				$c->get('AppName')
			);
		});
	}

	/**
	 * @return \OCP\IServerContainer
	 */
	public function getServer() {
		return $this->server;
	}

	/**
	 * @param string $middleWare
	 * @return boolean|null
	 */
	public function registerMiddleWare($middleWare) {
		if (in_array($middleWare, $this->middleWares, true) !== false) {
			return false;
		}
		$this->middleWares[] = $middleWare;
	}

	/**
	 * used to return the appname of the set application
	 * @return string the name of your application
	 */
	public function getAppName() {
		return $this->query('AppName');
	}

	/**
	 * @deprecated use IUserSession->isLoggedIn()
	 * @return boolean
	 */
	public function isLoggedIn() {
		return \OC::$server->getUserSession()->isLoggedIn();
	}

	/**
	 * @deprecated use IGroupManager->isAdmin($userId)
	 * @return boolean
	 */
	public function isAdminUser() {
		$uid = $this->getUserId();
		return \OC_User::isAdminUser($uid);
	}

	private function getUserId() {
		return $this->getServer()->getSession()->get('user_id');
	}

	/**
	 * Register a capability
	 *
	 * @param string $serviceName e.g. 'OCA\Files\Capabilities'
	 */
	public function registerCapability($serviceName) {
		$this->query('OC\CapabilitiesManager')->registerCapability(function () use ($serviceName) {
			return $this->query($serviceName);
		});
	}

	public function has($id): bool {
		if (parent::has($id)) {
			return true;
		}

		if ($this->server->has($id, true)) {
			return true;
		}

		return false;
	}

	public function query(string $name, bool $autoload = true) {
		if ($name === 'AppName' || $name === 'appName') {
			return $this->appName;
		}

		$isServerClass = str_starts_with($name, 'OCP\\') || str_starts_with($name, 'OC\\');
		if ($isServerClass && !$this->has($name)) {
			return $this->getServer()->query($name, $autoload);
		}

		try {
			return $this->queryNoFallback($name);
		} catch (QueryException $firstException) {
			try {
				return $this->getServer()->query($name, $autoload);
			} catch (QueryException $secondException) {
				if ($firstException->getCode() === 1) {
					throw $secondException;
				}
				throw $firstException;
			}
		}
	}

	/**
	 * @param string $name
	 * @return mixed
	 * @throws QueryException if the query could not be resolved
	 */
	public function queryNoFallback($name) {
		$name = $this->sanitizeName($name);

		if ($this->offsetExists($name)) {
			return parent::query($name);
		} elseif ($this->appName === 'settings' && str_starts_with($name, 'OC\\Settings\\')) {
			return parent::query($name);
		} elseif ($this->appName === 'core' && str_starts_with($name, 'OC\\Core\\')) {
			return parent::query($name);
		} elseif (str_starts_with($name, \OC\AppFramework\App::buildAppNamespace($this->appName) . '\\')) {
			return parent::query($name);
		}

		throw new QueryException('Could not resolve ' . $name . '!' .
			' Class can not be instantiated', 1);
	}
}<|MERGE_RESOLUTION|>--- conflicted
+++ resolved
@@ -234,13 +234,9 @@
 					$c->get(IRequest::class),
 					$c->get(IControllerMethodReflector::class),
 					$c->get(IUserSession::class),
-<<<<<<< HEAD
 					$c->get(OC\Security\Bruteforce\Throttler::class),
 					$c->get(IConfig::class),
 					$c->get('AppName')
-=======
-					$c->get(IThrottler::class)
->>>>>>> eaa6d96c
 				)
 			);
 			$dispatcher->registerMiddleware(
