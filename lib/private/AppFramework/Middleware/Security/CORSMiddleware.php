--- conflicted
+++ resolved
@@ -98,13 +98,10 @@
 
 		// ensure that @CORS annotated API routes are not used in conjunction
 		// with session authentication since this enables CSRF attack vectors
-<<<<<<< HEAD
-		// Do nothing if HTTP_ORIGIN is not set
-		if ($this->reflector->hasAnnotation('CORS') && (!$this->reflector->hasAnnotation('PublicPage') || $this->session->isLoggedIn()) && isset($this->request->server['HTTP_ORIGIN'])) {
-=======
+		// also Do nothing if HTTP_ORIGIN is not set
 		if ($this->hasAnnotationOrAttribute($reflectionMethod, 'CORS', CORS::class) &&
-			(!$this->hasAnnotationOrAttribute($reflectionMethod, 'PublicPage', PublicPage::class) || $this->session->isLoggedIn())) {
->>>>>>> 74f31bac
+			 (!$this->hasAnnotationOrAttribute($reflectionMethod, 'PublicPage', PublicPage::class) || $this->session->isLoggedIn()) &&
+       && isset($this->request->server['HTTP_ORIGIN'])) {
 			$user = array_key_exists('PHP_AUTH_USER', $this->request->server) ? $this->request->server['PHP_AUTH_USER'] : null;
 			$pass = array_key_exists('PHP_AUTH_PW', $this->request->server) ? $this->request->server['PHP_AUTH_PW'] : null;
 
@@ -172,12 +169,8 @@
 					}
 				}
 
-<<<<<<< HEAD
 			$origin = $this->request->server['HTTP_ORIGIN'];
 			if ($this->isOriginAllowed($origin, $this->appName)) {
-=======
-				$origin = $this->request->server['HTTP_ORIGIN'];
->>>>>>> 74f31bac
 				$response->addHeader('Access-Control-Allow-Origin', $origin);
 			}
 		}
