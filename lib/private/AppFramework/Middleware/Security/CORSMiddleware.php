--- conflicted
+++ resolved
@@ -63,7 +63,6 @@
 	/** @var string */
 	private $appName;
 
-<<<<<<< HEAD
 	/**
 	 * @param IRequest $request
 	 * @param ControllerMethodReflector $reflector
@@ -77,12 +76,6 @@
 		Throttler $throttler,
 		IConfig $config,
 		$app_name) {
-=======
-	public function __construct(IRequest $request,
-		ControllerMethodReflector $reflector,
-		Session $session,
-		IThrottler $throttler) {
->>>>>>> eaa6d96c
 		$this->request = $request;
 		$this->reflector = $reflector;
 		$this->session = $session;
