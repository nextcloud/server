<?php

declare(strict_types=1);

/**
 * @copyright Copyright (c) 2016, ownCloud, Inc.
 *
 * @author Arne Hamann <kontakt+github@arne.email>
 * @author Branko Kokanovic <branko@kokanovic.org>
 * @author Carsten Wiedmann <carsten_sttgt@gmx.de>
 * @author Christoph Wurst <christoph@winzerhof-wurst.at>
 * @author Jared Boone <jared.boone@gmail.com>
 * @author Joas Schilling <coding@schilljs.com>
 * @author Julius Härtl <jus@bitgrid.net>
 * @author kevin147147 <kevintamool@gmail.com>
 * @author Lukas Reschke <lukas@statuscode.ch>
 * @author Morris Jobke <hey@morrisjobke.de>
 * @author Roeland Jago Douma <roeland@famdouma.nl>
 * @author Tekhnee <info@tekhnee.org>
 *
 * @license AGPL-3.0
 *
 * This code is free software: you can redistribute it and/or modify
 * it under the terms of the GNU Affero General Public License, version 3,
 * as published by the Free Software Foundation.
 *
 * This program is distributed in the hope that it will be useful,
 * but WITHOUT ANY WARRANTY; without even the implied warranty of
 * MERCHANTABILITY or FITNESS FOR A PARTICULAR PURPOSE. See the
 * GNU Affero General Public License for more details.
 *
 * You should have received a copy of the GNU Affero General Public License, version 3,
 * along with this program. If not, see <http://www.gnu.org/licenses/>
 *
 */
namespace OC\Mail;

use Egulias\EmailValidator\EmailValidator;
use Egulias\EmailValidator\Validation\RFCValidation;
use OCP\Defaults;
use OCP\EventDispatcher\IEventDispatcher;
use OCP\IBinaryFinder;
use OCP\IConfig;
use OCP\IL10N;
use OCP\IURLGenerator;
use OCP\L10N\IFactory;
use OCP\Mail\Events\BeforeMessageSent;
use OCP\Mail\IAttachment;
use OCP\Mail\IEMailTemplate;
use OCP\Mail\IMailer;
use OCP\Mail\IMessage;
use Psr\Log\LoggerInterface;
use Symfony\Component\Mailer\Exception\TransportExceptionInterface;
use Symfony\Component\Mailer\Mailer as SymfonyMailer;
use Symfony\Component\Mailer\MailerInterface;
use Symfony\Component\Mailer\Transport\SendmailTransport;
use Symfony\Component\Mailer\Transport\Smtp\EsmtpTransport;
use Symfony\Component\Mailer\Transport\Smtp\Stream\SocketStream;
use Symfony\Component\Mime\Email;
use Symfony\Component\Mime\Exception\RfcComplianceException;

/**
 * Class Mailer provides some basic functions to create a mail message that can be used in combination with
 * \OC\Mail\Message.
 *
 * Example usage:
 *
 * 	$mailer = \OC::$server->getMailer();
 * 	$message = $mailer->createMessage();
 * 	$message->setSubject('Your Subject');
 * 	$message->setFrom(array('cloud@domain.org' => 'ownCloud Notifier'));
 * 	$message->setTo(array('recipient@domain.org' => 'Recipient'));
 * 	$message->setBody('The message text', 'text/html');
 * 	$mailer->send($message);
 *
 * This message can then be passed to send() of \OC\Mail\Mailer
 *
 * @package OC\Mail
 */
class Mailer implements IMailer {
	private ?MailerInterface $instance = null;

	public function __construct(
		private IConfig          $config,
		private LoggerInterface  $logger,
		private Defaults         $defaults,
		private IURLGenerator    $urlGenerator,
		private IL10N            $l10n,
		private IEventDispatcher $dispatcher,
		private IFactory         $l10nFactory,
	) {
	}

	/**
	 * Creates a new message object that can be passed to send()
	 */
	public function createMessage(): Message {
		$plainTextOnly = $this->config->getSystemValueBool('mail_send_plaintext_only', false);
		return new Message(new Email(), $plainTextOnly);
	}

	/**
	 * @param string|null $data
	 * @param string|null $filename
	 * @param string|null $contentType
	 * @since 13.0.0
	 */
	public function createAttachment($data = null, $filename = null, $contentType = null): IAttachment {
		return new Attachment($data, $filename, $contentType);
	}

	/**
	 * @param string|null $contentType
	 * @since 13.0.0
	 */
	public function createAttachmentFromPath(string $path, $contentType = null): IAttachment {
		return new Attachment(null, null, $contentType, $path);
	}

	/**
	 * Creates a new email template object
	 *
	 * @since 12.0.0
	 */
	public function createEMailTemplate(string $emailId, array $data = []): IEMailTemplate {
		$class = $this->config->getSystemValueString('mail_template_class', '');

		if ($class !== '' && class_exists($class) && is_a($class, EMailTemplate::class, true)) {
			return new $class(
				$this->defaults,
				$this->urlGenerator,
				$this->l10nFactory,
				$emailId,
				$data
			);
		}

		return new EMailTemplate(
			$this->defaults,
			$this->urlGenerator,
			$this->l10nFactory,
			$emailId,
			$data
		);
	}

	/**
	 * Send the specified message. Also sets the from address to the value defined in config.php
	 * if no-one has been passed.
	 *
	 * If sending failed, the recipients that failed will be returned (to, cc and bcc).
	 * Will output additional debug info if 'mail_smtpdebug' => 'true' is set in config.php
	 *
	 * @param IMessage $message Message to send
	 * @return string[] $failedRecipients
	 */
	public function send(IMessage $message): array {
		$debugMode = $this->config->getSystemValueBool('mail_smtpdebug', false);

		if (!($message instanceof Message)) {
			throw new \InvalidArgumentException('Object not of type ' . Message::class);
		}

		if (empty($message->getFrom())) {
			$message->setFrom([\OCP\Util::getDefaultEmailAddress('no-reply') => $this->defaults->getName()]);
		}

		$mailer = $this->getInstance();

		$this->dispatcher->dispatchTyped(new BeforeMessageSent($message));

		try {
			$message->setRecipients();
		} catch (\InvalidArgumentException|RfcComplianceException $e) {
			$logMessage = sprintf(
				'Could not send mail to "%s" with subject "%s" as validation for address failed',
				print_r(array_merge($message->getTo(), $message->getCc(), $message->getBcc()), true),
				$message->getSubject()
			);
			$this->logger->debug($logMessage, ['app' => 'core', 'exception' => $e]);
			$recipients = array_merge($message->getTo(), $message->getCc(), $message->getBcc());
			$failedRecipients = [];

			array_walk($recipients, function ($value, $key) use (&$failedRecipients) {
				$failedRecipients[] = is_numeric($key) ? $value : $key;
			});

			return $failedRecipients;
		}

		try {
			$mailer->send($message->getSymfonyEmail());
		} catch (TransportExceptionInterface $e) {
			$logMessage = sprintf('Sending mail to "%s" with subject "%s" failed', print_r($message->getTo(), true), $message->getSubject());
			$this->logger->debug($logMessage, ['app' => 'core', 'exception' => $e]);
			if ($debugMode) {
				$this->logger->debug($e->getDebug(), ['app' => 'core']);
			}
			$recipients = array_merge($message->getTo(), $message->getCc(), $message->getBcc());
			$failedRecipients = [];

			array_walk($recipients, function ($value, $key) use (&$failedRecipients) {
				$failedRecipients[] = is_numeric($key) ? $value : $key;
			});

			return $failedRecipients;
		}

		// Debugging logging
		$logMessage = sprintf('Sent mail to "%s" with subject "%s"', print_r($message->getTo(), true), $message->getSubject());
		$this->logger->debug($logMessage, ['app' => 'core']);

		return [];
	}

	/**
	 * @deprecated 26.0.0 Implicit validation is done in \OC\Mail\Message::setRecipients
	 *                    via \Symfony\Component\Mime\Address::__construct
	 *
	 * @param string $email Email address to be validated
	 * @return bool True if the mail address is valid, false otherwise
	 */
	public function validateMailAddress(string $email): bool {
		if ($email === '') {
			// Shortcut: empty addresses are never valid
			return false;
		}
		$validator = new EmailValidator();
		$validation = new RFCValidation();

		return $validator->isValid($email, $validation);
	}

	protected function getInstance(): MailerInterface {
		if (!is_null($this->instance)) {
			return $this->instance;
		}

		$transportMode = $this->config->getSystemValueString('mail_smtpmode', 'smtp');

		$transport = match ($transportMode) {
			'sendmail' => $this->getSendMailInstance(),
			default => $this->getSmtpInstance(),
		};

		return new SymfonyMailer($transport);
	}

	/**
	 * Returns the SMTP transport
	 *
	 * Only supports ssl/tls
	 * starttls is not enforcable with Symfony Mailer but might be available
	 * via the automatic config (Symfony Mailer internal)
	 *
	 * @return EsmtpTransport
	 */
	protected function getSmtpInstance(): EsmtpTransport {
		$mailSmtpHost = $this->config->getSystemValueString('mail_smtphost', '127.0.0.1');
		$mailSmtpPort = $this->config->getSystemValueInt('mail_smtpport', 25);
		// either null or true - if nothing is passed, let the symfony mailer figure out the configuration by itself
		$mailSmtpSecure = ($this->config->getSystemValue('mail_smtpsecure', null) === 'ssl') ? true : null;

		$transport = new EsmtpTransport(
			$mailSmtpHost,
			$mailSmtpPort,
			$mailSmtpSecure,
			null,
			$this->logger
		);

		/** @var SocketStream $stream */
		$stream = $transport->getStream();
		/** @psalm-suppress InternalMethod */
		$stream->setTimeout($this->config->getSystemValueInt('mail_smtptimeout', 30));

		if ($this->config->getSystemValueBool('mail_smtpauth', false)) {
			$transport->setUsername($this->config->getSystemValueString('mail_smtpname', ''));
			$transport->setPassword($this->config->getSystemValueString('mail_smtppassword', ''));
		}

		$streamingOptions = $this->config->getSystemValue('mail_smtpstreamoptions', []);
		if (is_array($streamingOptions) && !empty($streamingOptions)) {
			/** @psalm-suppress InternalMethod */
			$currentStreamingOptions = $stream->getStreamOptions();

			$currentStreamingOptions = array_merge_recursive($currentStreamingOptions, $streamingOptions);

			/** @psalm-suppress InternalMethod */
			$stream->setStreamOptions($currentStreamingOptions);
		}

		$overwriteCliUrl = parse_url(
			$this->config->getSystemValueString('overwrite.cli.url', ''),
			PHP_URL_HOST
		);

		if (!empty($overwriteCliUrl)) {
			$transport->setLocalDomain($overwriteCliUrl);
		}

		return $transport;
	}

	/**
	 * Returns the sendmail transport
	 *
	 * @return SendmailTransport
	 */

	protected function getSendMailInstance(): SendmailTransport {
		$smtpMode = $this->config->getSystemValueString('mail_smtpmode', 'smtp');
		$binaryPath = match ($smtpMode) {
			'qmail' => '/var/qmail/bin/sendmail',
			default => \OCP\Server::get(IBinaryFinder::class)->findBinaryPath('sendmail') ?? '/usr/sbin/sendmail',
		};

<<<<<<< HEAD
		$sendmailMode = $this->config->getSystemValueString('mail_sendmailmode', 'smtp');
		$binaryParam = match ($sendmailMode) {
			'pipe' => ' -t',
=======
		$binaryParam = match ($this->config->getSystemValueString('mail_sendmailmode', 'smtp')) {
			'pipe' => ' -t -i',
>>>>>>> 5a801c8a
			default => ' -bs',
		};

		return new SendmailTransport($binaryPath . $binaryParam, null, $this->logger);
	}
}<|MERGE_RESOLUTION|>--- conflicted
+++ resolved
@@ -315,14 +315,9 @@
 			default => \OCP\Server::get(IBinaryFinder::class)->findBinaryPath('sendmail') ?? '/usr/sbin/sendmail',
 		};
 
-<<<<<<< HEAD
 		$sendmailMode = $this->config->getSystemValueString('mail_sendmailmode', 'smtp');
 		$binaryParam = match ($sendmailMode) {
-			'pipe' => ' -t',
-=======
-		$binaryParam = match ($this->config->getSystemValueString('mail_sendmailmode', 'smtp')) {
 			'pipe' => ' -t -i',
->>>>>>> 5a801c8a
 			default => ' -bs',
 		};
 
