<?php

/**
 * SPDX-FileCopyrightText: 2016-2024 Nextcloud GmbH and Nextcloud contributors
 * SPDX-FileCopyrightText: 2016 ownCloud, Inc.
 * SPDX-License-Identifier: AGPL-3.0-only
 */
namespace OC\Encryption;

use OC\Files\Filesystem;
use OC\Files\Storage\Wrapper\Encryption;
use OC\Files\View;
use OC\Memcache\ArrayCache;
<<<<<<< HEAD
use OCP\Encryption\IFile;
=======
use OCP\Encryption\Keys\IStorage as EncryptionKeysStorage;
>>>>>>> 57cd95f8
use OCP\Files\Mount\IMountPoint;
use OCP\Files\Storage\IDisableEncryptionStorage;
use OCP\Files\Storage\IStorage;
use Psr\Log\LoggerInterface;

/**
 * Class EncryptionWrapper
 *
 * applies the encryption storage wrapper
 *
 * @package OC\Encryption
 */
class EncryptionWrapper {
	/** @var ArrayCache  */
	private $arrayCache;

	/** @var  Manager */
	private $manager;

	private LoggerInterface $logger;

	/**
	 * EncryptionWrapper constructor.
	 */
	public function __construct(ArrayCache $arrayCache,
		Manager $manager,
		LoggerInterface $logger
	) {
		$this->arrayCache = $arrayCache;
		$this->manager = $manager;
		$this->logger = $logger;
	}

	/**
	 * Wraps the given storage when it is not a shared storage
	 *
	 * @param string $mountPoint
	 * @param IStorage $storage
	 * @param IMountPoint $mount
	 * @param bool $force apply the wrapper even if the storage normally has encryption disabled, helpful for repair steps
	 * @return Encryption|IStorage
	 */
	public function wrapStorage(string $mountPoint, IStorage $storage, IMountPoint $mount, bool $force = false) {
		$parameters = [
			'storage' => $storage,
			'mountPoint' => $mountPoint,
			'mount' => $mount
		];

		if ($force || (!$storage->instanceOfStorage(IDisableEncryptionStorage::class) && $mountPoint !== '/')) {
			$user = \OC::$server->getUserSession()->getUser();
			$mountManager = Filesystem::getMountManager();
			$uid = $user ? $user->getUID() : null;
<<<<<<< HEAD
			$fileHelper = \OC::$server->get(IFile::class);
			$keyStorage = \OC::$server->getEncryptionKeyStorage();
=======
			$fileHelper = \OC::$server->getEncryptionFilesHelper();
			$keyStorage = \OC::$server->get(EncryptionKeysStorage::class);
>>>>>>> 57cd95f8

			$util = new Util(
				new View(),
				\OC::$server->getUserManager(),
				\OC::$server->getGroupManager(),
				\OC::$server->getConfig()
			);
			$update = new Update(
				new View(),
				$util,
				Filesystem::getMountManager(),
				$this->manager,
				$fileHelper,
				$this->logger,
				$uid
			);
			return new Encryption(
				$parameters,
				$this->manager,
				$util,
				$this->logger,
				$fileHelper,
				$uid,
				$keyStorage,
				$update,
				$mountManager,
				$this->arrayCache
			);
		} else {
			return $storage;
		}
	}
}<|MERGE_RESOLUTION|>--- conflicted
+++ resolved
@@ -11,11 +11,8 @@
 use OC\Files\Storage\Wrapper\Encryption;
 use OC\Files\View;
 use OC\Memcache\ArrayCache;
-<<<<<<< HEAD
 use OCP\Encryption\IFile;
-=======
 use OCP\Encryption\Keys\IStorage as EncryptionKeysStorage;
->>>>>>> 57cd95f8
 use OCP\Files\Mount\IMountPoint;
 use OCP\Files\Storage\IDisableEncryptionStorage;
 use OCP\Files\Storage\IStorage;
@@ -69,13 +66,8 @@
 			$user = \OC::$server->getUserSession()->getUser();
 			$mountManager = Filesystem::getMountManager();
 			$uid = $user ? $user->getUID() : null;
-<<<<<<< HEAD
 			$fileHelper = \OC::$server->get(IFile::class);
-			$keyStorage = \OC::$server->getEncryptionKeyStorage();
-=======
-			$fileHelper = \OC::$server->getEncryptionFilesHelper();
 			$keyStorage = \OC::$server->get(EncryptionKeysStorage::class);
->>>>>>> 57cd95f8
 
 			$util = new Util(
 				new View(),
