<?php

declare(strict_types=1);
/**
 * @copyright Copyright (c) 2022 Julius Härtl <jus@bitgrid.net>
 *
 * @author Julius Härtl <jus@bitgrid.net>
 * @author Anupam Kumar <kyteinsky@gmail.com>
 *
 * @license GNU AGPL version 3 or any later version
 *
 * This program is free software: you can redistribute it and/or modify
 * it under the terms of the GNU Affero General Public License as
 * published by the Free Software Foundation, either version 3 of the
 * License, or (at your option) any later version.
 *
 * This program is distributed in the hope that it will be useful,
 * but WITHOUT ANY WARRANTY; without even the implied warranty of
 * MERCHANTABILITY or FITNESS FOR A PARTICULAR PURPOSE. See the
 * GNU Affero General Public License for more details.
 *
 * You should have received a copy of the GNU Affero General Public License
 * along with this program. If not, see <http://www.gnu.org/licenses/>.
 */

namespace OC\Collaboration\Reference;

use OCP\Collaboration\Reference\LinkReferenceProvider as OCPLinkReferenceProvider;

<<<<<<< HEAD
class LinkReferenceProvider implements IReferenceProvider {
	public const MAX_PREVIEW_SIZE = 1024 * 1024;

	public const ALLOWED_CONTENT_TYPES = [
		'image/png',
		'image/jpg',
		'image/jpeg',
		'image/gif',
		'image/svg+xml',
		'image/webp',
		'image/avif'
	];

	public function __construct(
		private IClientService $clientService,
		private LoggerInterface $logger,
		private SystemConfig $systemConfig,
		private IAppDataFactory $appDataFactory,
		private IURLGenerator $urlGenerator,
		private Limiter $limiter,
		private IUserSession $userSession,
		private IRequest $request,
	) {
	}

	public function matchReference(string $referenceText): bool {
		if ($this->systemConfig->getValue('reference_opengraph', true) !== true) {
			return false;
		}

		return (bool)preg_match(IURLGenerator::URL_REGEX, $referenceText);
	}

	public function resolveReference(string $referenceText): ?IReference {
		if ($this->matchReference($referenceText)) {
			$reference = new Reference($referenceText);
			$this->fetchReference($reference);
			return $reference;
		}

		return null;
	}

	private function fetchReference(Reference $reference): void {
		try {
			$user = $this->userSession->getUser();
			if ($user) {
				$this->limiter->registerUserRequest('opengraph', 10, 120, $user);
			} else {
				$this->limiter->registerAnonRequest('opengraph', 10, 120, $this->request->getRemoteAddress());
			}
		} catch (RateLimitExceededException $e) {
			return;
		}

		$client = $this->clientService->newClient();
		try {
			$headResponse = $client->head($reference->getId(), [ 'timeout' => 10 ]);
		} catch (\Exception $e) {
			$this->logger->debug('Failed to perform HEAD request to get target metadata', ['exception' => $e]);
			return;
		}
		$linkContentLength = $headResponse->getHeader('Content-Length');
		if (is_numeric($linkContentLength) && (int) $linkContentLength > 5 * 1024 * 1024) {
			$this->logger->debug('Skip resolving links pointing to content length > 5 MB');
			return;
		}
		$linkContentType = $headResponse->getHeader('Content-Type');
		$expectedContentType = 'text/html';
		$suffixedExpectedContentType = $expectedContentType . ';';
		$startsWithSuffixed = str_starts_with($linkContentType, $suffixedExpectedContentType);
		// check the header begins with the expected content type
		if ($linkContentType !== $expectedContentType && !$startsWithSuffixed) {
			$this->logger->debug('Skip resolving links pointing to content type that is not "text/html"');
			return;
		}
		try {
			$response = $client->get($reference->getId(), [ 'timeout' => 10 ]);
		} catch (\Exception $e) {
			$this->logger->debug('Failed to fetch link for obtaining open graph data', ['exception' => $e]);
			return;
		}

		$responseBody = (string)$response->getBody();

		// OpenGraph handling
		$consumer = new Consumer();
		$consumer->useFallbackMode = true;
		$object = $consumer->loadHtml($responseBody);

		$reference->setUrl($reference->getId());

		if ($object->title) {
			$reference->setTitle($object->title);
		}

		if ($object->description) {
			$reference->setDescription($object->description);
		}

		if ($object->images) {
			try {
				$host = parse_url($object->images[0]->url, PHP_URL_HOST);
				if ($host === false || $host === null) {
					$this->logger->warning('Could not detect host of open graph image URI for ' . $reference->getId());
				} else {
					$appData = $this->appDataFactory->get('core');
					try {
						$folder = $appData->getFolder('opengraph');
					} catch (NotFoundException $e) {
						$folder = $appData->newFolder('opengraph');
					}
					$response = $client->get($object->images[0]->url, ['timeout' => 10]);
					$contentType = $response->getHeader('Content-Type');
					$contentLength = $response->getHeader('Content-Length');

					if (in_array($contentType, self::ALLOWED_CONTENT_TYPES, true) && $contentLength < self::MAX_PREVIEW_SIZE) {
						$stream = Utils::streamFor($response->getBody());
						$bodyStream = new LimitStream($stream, self::MAX_PREVIEW_SIZE, 0);
						$reference->setImageContentType($contentType);
						$folder->newFile(md5($reference->getId()), $bodyStream->getContents());
						$reference->setImageUrl($this->urlGenerator->linkToRouteAbsolute('core.Reference.preview', ['referenceId' => md5($reference->getId())]));
					}
				}
			} catch (GuzzleException $e) {
				$this->logger->info('Failed to fetch and store the open graph image for ' . $reference->getId(), ['exception' => $e]);
			} catch (\Throwable $e) {
				$this->logger->error('Failed to fetch and store the open graph image for ' . $reference->getId(), ['exception' => $e]);
			}
		}
	}

	public function getCachePrefix(string $referenceId): string {
		return $referenceId;
	}

	public function getCacheKey(string $referenceId): ?string {
		return null;
	}
=======
/** @deprecated 29.0.0 Use OCP\Collaboration\Reference\LinkReferenceProvider instead */
class LinkReferenceProvider extends OCPLinkReferenceProvider {
>>>>>>> b081d3cc
}<|MERGE_RESOLUTION|>--- conflicted
+++ resolved
@@ -27,148 +27,6 @@
 
 use OCP\Collaboration\Reference\LinkReferenceProvider as OCPLinkReferenceProvider;
 
-<<<<<<< HEAD
-class LinkReferenceProvider implements IReferenceProvider {
-	public const MAX_PREVIEW_SIZE = 1024 * 1024;
-
-	public const ALLOWED_CONTENT_TYPES = [
-		'image/png',
-		'image/jpg',
-		'image/jpeg',
-		'image/gif',
-		'image/svg+xml',
-		'image/webp',
-		'image/avif'
-	];
-
-	public function __construct(
-		private IClientService $clientService,
-		private LoggerInterface $logger,
-		private SystemConfig $systemConfig,
-		private IAppDataFactory $appDataFactory,
-		private IURLGenerator $urlGenerator,
-		private Limiter $limiter,
-		private IUserSession $userSession,
-		private IRequest $request,
-	) {
-	}
-
-	public function matchReference(string $referenceText): bool {
-		if ($this->systemConfig->getValue('reference_opengraph', true) !== true) {
-			return false;
-		}
-
-		return (bool)preg_match(IURLGenerator::URL_REGEX, $referenceText);
-	}
-
-	public function resolveReference(string $referenceText): ?IReference {
-		if ($this->matchReference($referenceText)) {
-			$reference = new Reference($referenceText);
-			$this->fetchReference($reference);
-			return $reference;
-		}
-
-		return null;
-	}
-
-	private function fetchReference(Reference $reference): void {
-		try {
-			$user = $this->userSession->getUser();
-			if ($user) {
-				$this->limiter->registerUserRequest('opengraph', 10, 120, $user);
-			} else {
-				$this->limiter->registerAnonRequest('opengraph', 10, 120, $this->request->getRemoteAddress());
-			}
-		} catch (RateLimitExceededException $e) {
-			return;
-		}
-
-		$client = $this->clientService->newClient();
-		try {
-			$headResponse = $client->head($reference->getId(), [ 'timeout' => 10 ]);
-		} catch (\Exception $e) {
-			$this->logger->debug('Failed to perform HEAD request to get target metadata', ['exception' => $e]);
-			return;
-		}
-		$linkContentLength = $headResponse->getHeader('Content-Length');
-		if (is_numeric($linkContentLength) && (int) $linkContentLength > 5 * 1024 * 1024) {
-			$this->logger->debug('Skip resolving links pointing to content length > 5 MB');
-			return;
-		}
-		$linkContentType = $headResponse->getHeader('Content-Type');
-		$expectedContentType = 'text/html';
-		$suffixedExpectedContentType = $expectedContentType . ';';
-		$startsWithSuffixed = str_starts_with($linkContentType, $suffixedExpectedContentType);
-		// check the header begins with the expected content type
-		if ($linkContentType !== $expectedContentType && !$startsWithSuffixed) {
-			$this->logger->debug('Skip resolving links pointing to content type that is not "text/html"');
-			return;
-		}
-		try {
-			$response = $client->get($reference->getId(), [ 'timeout' => 10 ]);
-		} catch (\Exception $e) {
-			$this->logger->debug('Failed to fetch link for obtaining open graph data', ['exception' => $e]);
-			return;
-		}
-
-		$responseBody = (string)$response->getBody();
-
-		// OpenGraph handling
-		$consumer = new Consumer();
-		$consumer->useFallbackMode = true;
-		$object = $consumer->loadHtml($responseBody);
-
-		$reference->setUrl($reference->getId());
-
-		if ($object->title) {
-			$reference->setTitle($object->title);
-		}
-
-		if ($object->description) {
-			$reference->setDescription($object->description);
-		}
-
-		if ($object->images) {
-			try {
-				$host = parse_url($object->images[0]->url, PHP_URL_HOST);
-				if ($host === false || $host === null) {
-					$this->logger->warning('Could not detect host of open graph image URI for ' . $reference->getId());
-				} else {
-					$appData = $this->appDataFactory->get('core');
-					try {
-						$folder = $appData->getFolder('opengraph');
-					} catch (NotFoundException $e) {
-						$folder = $appData->newFolder('opengraph');
-					}
-					$response = $client->get($object->images[0]->url, ['timeout' => 10]);
-					$contentType = $response->getHeader('Content-Type');
-					$contentLength = $response->getHeader('Content-Length');
-
-					if (in_array($contentType, self::ALLOWED_CONTENT_TYPES, true) && $contentLength < self::MAX_PREVIEW_SIZE) {
-						$stream = Utils::streamFor($response->getBody());
-						$bodyStream = new LimitStream($stream, self::MAX_PREVIEW_SIZE, 0);
-						$reference->setImageContentType($contentType);
-						$folder->newFile(md5($reference->getId()), $bodyStream->getContents());
-						$reference->setImageUrl($this->urlGenerator->linkToRouteAbsolute('core.Reference.preview', ['referenceId' => md5($reference->getId())]));
-					}
-				}
-			} catch (GuzzleException $e) {
-				$this->logger->info('Failed to fetch and store the open graph image for ' . $reference->getId(), ['exception' => $e]);
-			} catch (\Throwable $e) {
-				$this->logger->error('Failed to fetch and store the open graph image for ' . $reference->getId(), ['exception' => $e]);
-			}
-		}
-	}
-
-	public function getCachePrefix(string $referenceId): string {
-		return $referenceId;
-	}
-
-	public function getCacheKey(string $referenceId): ?string {
-		return null;
-	}
-=======
 /** @deprecated 29.0.0 Use OCP\Collaboration\Reference\LinkReferenceProvider instead */
 class LinkReferenceProvider extends OCPLinkReferenceProvider {
->>>>>>> b081d3cc
 }