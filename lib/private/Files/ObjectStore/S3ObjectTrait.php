--- conflicted
+++ resolved
@@ -107,9 +107,6 @@
 		]);
 	}
 
-<<<<<<< HEAD
-		$s3params = [
-=======
 
 	/**
 	 * Multipart upload helper that tries to avoid orphaned fragments in S3
@@ -121,43 +118,19 @@
 	 */
 	protected function writeMultiPart(string $urn, StreamInterface $stream, string $mimetype = null): void {
 		$uploader = new MultipartUploader($this->getConnection(), $stream, [
->>>>>>> a7aa200c
+
 			'bucket' => $this->bucket,
 			'key' => $urn,
 			'part_size' => $this->uploadPartSize,
 			'params' => [
 				'ContentType' => $mimetype
-<<<<<<< HEAD
-			] + $this->getSseKmsPutParameters(),
-		];
-		$uploader = new MultipartUploader($this->getConnection(), $countStream, $s3params);
-=======
+
 			],
 		]);
->>>>>>> a7aa200c
 
 		try {
 			$uploader->upload();
 		} catch (S3MultipartUploadException $e) {
-<<<<<<< HEAD
-			// This is an empty file so just touch it then
-			if ($count === 0 && feof($countStream)) {
-				$s3params = [
-					'params' => $this->getSseKmsPutParameters(),
-				];
-				$uploader = new ObjectUploader($this->getConnection(), $this->bucket, $urn, '', 'private', $s3params);
-				$uploader->upload();
-			} else {
-				throw $e;
-			}
-		} finally {
-			// this handles [S3] fclose(): supplied resource is not a valid stream resource #23373
-			// see https://stackoverflow.com/questions/11247507/fclose-18-is-not-a-valid-stream-resource/11247555
-			// which also recommends the solution
-			if (is_resource($countStream)) {
-				fclose($countStream);
-			}
-=======
 			// if anything goes wrong with multipart, make sure that you don´t poison and
 			// slow down s3 bucket with orphaned fragments
 			$uploadInfo = $e->getState()->getId();
@@ -190,7 +163,6 @@
 		} else {
 			$loadStream = new Psr7\AppendStream([$buffer, $psrStream]);
 			$this->writeMultiPart($urn, $loadStream, $mimetype);
->>>>>>> a7aa200c
 		}
 	}
 
