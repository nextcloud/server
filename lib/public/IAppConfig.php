<?php

declare(strict_types=1);
/**
 * SPDX-FileCopyrightText: 2016-2024 Nextcloud GmbH and Nextcloud contributors
 * SPDX-FileCopyrightText: 2016 ownCloud, Inc.
 * SPDX-License-Identifier: AGPL-3.0-only
 */
namespace OCP;

use OCP\Exceptions\AppConfigUnknownKeyException;

/**
 * This class provides an easy way for apps to store config values in the
 * database.
 *
 * **Note:** since 29.0.0, it supports **lazy loading**
 *
 * ### What is lazy loading ?
 * In order to avoid loading useless config values into memory for each request,
 * only non-lazy values are now loaded.
 *
 * Once a value that is lazy is requested, all lazy values will be loaded.
 *
 * Similarly, some methods from this class are marked with a warning about ignoring
 * lazy loading. Use them wisely and only on parts of the code that are called
 * during specific requests or actions to avoid loading the lazy values all the time.
 *
 * @since 7.0.0
 * @since 29.0.0 - Supporting types and lazy loading
 */
interface IAppConfig {
	/** @since 29.0.0 */
	public const VALUE_SENSITIVE = 1;
	/** @since 29.0.0 */
	public const VALUE_MIXED = 2;
	/** @since 29.0.0 */
	public const VALUE_STRING = 4;
	/** @since 29.0.0 */
	public const VALUE_INT = 8;
	/** @since 29.0.0 */
	public const VALUE_FLOAT = 16;
	/** @since 29.0.0 */
	public const VALUE_BOOL = 32;
	/** @since 29.0.0 */
	public const VALUE_ARRAY = 64;

	/** @since 31.0.0 */
	public const FLAG_SENSITIVE = 1;   // value is sensitive

	/**
	 * Get list of all apps that have at least one config value stored in database
	 *
	 * **WARNING:** ignore lazy filtering, all config values are loaded from database
	 *
	 * @return list<string> list of app ids
	 * @since 7.0.0
	 */
	public function getApps(): array;

	/**
	 * Returns all keys stored in database, related to an app.
	 * Please note that the values are not returned.
	 *
	 * **WARNING:** ignore lazy filtering, all config values are loaded from database
	 *
	 * @param string $app id of the app
	 *
	 * @return list<string> list of stored config keys
	 * @since 29.0.0
	 */
	public function getKeys(string $app): array;

	/**
	 * Check if a key exists in the list of stored config values.
	 *
	 * @param string $app id of the app
	 * @param string $key config key
	 * @param bool $lazy search within lazy loaded config
	 *
	 * @return bool TRUE if key exists
	 * @since 29.0.0 Added the $lazy argument
	 * @since 7.0.0
	 */
	public function hasKey(string $app, string $key, ?bool $lazy = false): bool;

	/**
	 * best way to see if a value is set as sensitive (not displayed in report)
	 *
	 * @param string $app id of the app
	 * @param string $key config key
	 * @param bool|null $lazy search within lazy loaded config
	 *
	 * @return bool TRUE if value is sensitive
	 * @throws AppConfigUnknownKeyException if config key is not known
	 * @since 29.0.0
	 */
	public function isSensitive(string $app, string $key, ?bool $lazy = false): bool;

	/**
	 * Returns if the config key stored in database is lazy loaded
	 *
	 * **WARNING:** ignore lazy filtering, all config values are loaded from database
	 *
	 * @param string $app id of the app
	 * @param string $key config key
	 *
	 * @return bool TRUE if config is lazy loaded
	 * @throws AppConfigUnknownKeyException if config key is not known
	 * @see IAppConfig for details about lazy loading
	 * @since 29.0.0
	 */
	public function isLazy(string $app, string $key): bool;

	/**
	 * List all config values from an app with config key starting with $key.
	 * Returns an array with config key as key, stored value as value.
	 *
	 * **WARNING:** ignore lazy filtering, all config values are loaded from database
	 *
	 * @param string $app id of the app
	 * @param string $prefix config keys prefix to search, can be empty.
	 * @param bool $filtered filter sensitive config values
	 *
	 * @return array<string, string|int|float|bool|array> [configKey => configValue]
	 * @since 29.0.0
	 */
	public function getAllValues(string $app, string $prefix = '', bool $filtered = false): array;

	/**
	 * List all apps storing a specific config key and its stored value.
	 * Returns an array with appId as key, stored value as value.
	 *
	 * @param string $key config key
	 * @param bool $lazy search within lazy loaded config
	 * @param int|null $typedAs enforce type for the returned values {@see self::VALUE_STRING} and others
	 *
	 * @return array<string, string|int|float|bool|array> [appId => configValue]
	 * @since 29.0.0
	 */
	public function searchValues(string $key, bool $lazy = false, ?int $typedAs = null): array;

	/**
	 * Get config value assigned to a config key.
	 * If config key is not found in database, default value is returned.
	 * If config key is set as lazy loaded, the $lazy argument needs to be set to TRUE.
	 *
	 * @param string $app id of the app
	 * @param string $key config key
	 * @param string $default default value
	 * @param bool $lazy search within lazy loaded config
	 *
	 * @return string stored config value or $default if not set in database
	 * @since 29.0.0
	 * @see IAppConfig for explanation about lazy loading
	 * @see getValueInt()
	 * @see getValueFloat()
	 * @see getValueBool()
	 * @see getValueArray()
	 */
	public function getValueString(string $app, string $key, string $default = '', bool $lazy = false): string;

	/**
	 * Get config value assigned to a config key.
	 * If config key is not found in database, default value is returned.
	 * If config key is set as lazy loaded, the $lazy argument needs to be set to TRUE.
	 *
	 * @param string $app id of the app
	 * @param string $key config key
	 * @param int $default default value
	 * @param bool $lazy search within lazy loaded config
	 *
	 * @return int stored config value or $default if not set in database
	 * @since 29.0.0
	 * @see IAppConfig for explanation about lazy loading
	 * @see getValueString()
	 * @see getValueFloat()
	 * @see getValueBool()
	 * @see getValueArray()
	 */
	public function getValueInt(string $app, string $key, int $default = 0, bool $lazy = false): int;

	/**
	 * Get config value assigned to a config key.
	 * If config key is not found in database, default value is returned.
	 * If config key is set as lazy loaded, the $lazy argument needs to be set to TRUE.
	 *
	 * @param string $app id of the app
	 * @param string $key config key
	 * @param float $default default value
	 * @param bool $lazy search within lazy loaded config
	 *
	 * @return float stored config value or $default if not set in database
	 * @since 29.0.0
	 * @see IAppConfig for explanation about lazy loading
	 * @see getValueString()
	 * @see getValueInt()
	 * @see getValueBool()
	 * @see getValueArray()
	 */
	public function getValueFloat(string $app, string $key, float $default = 0, bool $lazy = false): float;

	/**
	 * Get config value assigned to a config key.
	 * If config key is not found in database, default value is returned.
	 * If config key is set as lazy loaded, the $lazy argument needs to be set to TRUE.
	 *
	 * @param string $app id of the app
	 * @param string $key config key
	 * @param bool $default default value
	 * @param bool $lazy search within lazy loaded config
	 *
	 * @return bool stored config value or $default if not set in database
	 * @since 29.0.0
	 * @see IAppConfig for explanation about lazy loading
	 * @see getValueString()
	 * @see getValueInt()
	 * @see getValueFloat()
	 * @see getValueArray()
	 */
	public function getValueBool(string $app, string $key, bool $default = false, bool $lazy = false): bool;

	/**
	 * Get config value assigned to a config key.
	 * If config key is not found in database, default value is returned.
	 * If config key is set as lazy loaded, the $lazy argument needs to be set to TRUE.
	 *
	 * @param string $app id of the app
	 * @param string $key config key
	 * @param array $default default value
	 * @param bool $lazy search within lazy loaded config
	 *
	 * @return array stored config value or $default if not set in database
	 * @since 29.0.0
	 * @see IAppConfig for explanation about lazy loading
	 * @see getValueString()
	 * @see getValueInt()
	 * @see getValueFloat()
	 * @see getValueBool()
	 */
	public function getValueArray(string $app, string $key, array $default = [], bool $lazy = false): array;

	/**
	 * returns the type of config value
	 *
	 * **WARNING:** ignore lazy filtering, all config values are loaded from database
	 *              unless lazy is set to false
	 *
	 * @param string $app id of the app
	 * @param string $key config key
	 * @param bool|null $lazy
	 *
	 * @return int
	 * @throws AppConfigUnknownKeyException
	 * @since 29.0.0
	 * @see VALUE_STRING
	 * @see VALUE_INT
	 * @see VALUE_FLOAT
	 * @see VALUE_BOOL
	 * @see VALUE_ARRAY
	 */
	public function getValueType(string $app, string $key, ?bool $lazy = null): int;

	/**
	 * Store a config key and its value in database
	 *
	 * If config key is already known with the exact same config value, the database is not updated.
	 * If config key is not supposed to be read during the boot of the cloud, it is advised to set it as lazy loaded.
	 *
	 * If config value was previously stored as sensitive or lazy loaded, status cannot be altered without using {@see deleteKey()} first
	 *
	 * @param string $app id of the app
	 * @param string $key config key
	 * @param string $value config value
	 * @param bool $sensitive if TRUE value will be hidden when listing config values.
	 * @param bool $lazy set config as lazy loaded
	 *
	 * @return bool TRUE if value was different, therefor updated in database
	 * @since 29.0.0
	 * @see IAppConfig for explanation about lazy loading
	 * @see setValueInt()
	 * @see setValueFloat()
	 * @see setValueBool()
	 * @see setValueArray()
	 */
	public function setValueString(string $app, string $key, string $value, bool $lazy = false, bool $sensitive = false): bool;

	/**
	 * Store a config key and its value in database
	 *
	 * When handling huge value around and/or above 2,147,483,647, a debug log will be generated
	 * on 64bits system, as php int type reach its limit (and throw an exception) on 32bits when using huge numbers.
	 *
	 * When using huge numbers, it is advised to use {@see \OCP\Util::numericToNumber()} and {@see setValueString()}
	 *
	 * If config key is already known with the exact same config value, the database is not updated.
	 * If config key is not supposed to be read during the boot of the cloud, it is advised to set it as lazy loaded.
	 *
	 * If config value was previously stored as sensitive or lazy loaded, status cannot be altered without using {@see deleteKey()} first
	 *
	 * @param string $app id of the app
	 * @param string $key config key
	 * @param int $value config value
	 * @param bool $sensitive if TRUE value will be hidden when listing config values.
	 * @param bool $lazy set config as lazy loaded
	 *
	 * @return bool TRUE if value was different, therefor updated in database
	 * @since 29.0.0
	 * @see IAppConfig for explanation about lazy loading
	 * @see setValueString()
	 * @see setValueFloat()
	 * @see setValueBool()
	 * @see setValueArray()
	 */
	public function setValueInt(string $app, string $key, int $value, bool $lazy = false, bool $sensitive = false): bool;

	/**
	 * Store a config key and its value in database.
	 *
	 * If config key is already known with the exact same config value, the database is not updated.
	 * If config key is not supposed to be read during the boot of the cloud, it is advised to set it as lazy loaded.
	 *
	 * If config value was previously stored as sensitive or lazy loaded, status cannot be altered without using {@see deleteKey()} first
	 *
	 * @param string $app id of the app
	 * @param string $key config key
	 * @param float $value config value
	 * @param bool $sensitive if TRUE value will be hidden when listing config values.
	 * @param bool $lazy set config as lazy loaded
	 *
	 * @return bool TRUE if value was different, therefor updated in database
	 * @since 29.0.0
	 * @see IAppConfig for explanation about lazy loading
	 * @see setValueString()
	 * @see setValueInt()
	 * @see setValueBool()
	 * @see setValueArray()
	 */
	public function setValueFloat(string $app, string $key, float $value, bool $lazy = false, bool $sensitive = false): bool;

	/**
	 * Store a config key and its value in database
	 *
	 * If config key is already known with the exact same config value, the database is not updated.
	 * If config key is not supposed to be read during the boot of the cloud, it is advised to set it as lazy loaded.
	 *
	 * If config value was previously stored as lazy loaded, status cannot be altered without using {@see deleteKey()} first
	 *
	 * @param string $app id of the app
	 * @param string $key config key
	 * @param bool $value config value
	 * @param bool $lazy set config as lazy loaded
	 *
	 * @return bool TRUE if value was different, therefor updated in database
	 * @since 29.0.0
	 * @see IAppConfig for explanation about lazy loading
	 * @see setValueString()
	 * @see setValueInt()
	 * @see setValueFloat()
	 * @see setValueArray()
	 */
	public function setValueBool(string $app, string $key, bool $value, bool $lazy = false): bool;

	/**
	 * Store a config key and its value in database
	 *
	 * If config key is already known with the exact same config value, the database is not updated.
	 * If config key is not supposed to be read during the boot of the cloud, it is advised to set it as lazy loaded.
	 *
	 * If config value was previously stored as sensitive or lazy loaded, status cannot be altered without using {@see deleteKey()} first
	 *
	 * @param string $app id of the app
	 * @param string $key config key
	 * @param array $value config value
	 * @param bool $sensitive if TRUE value will be hidden when listing config values.
	 * @param bool $lazy set config as lazy loaded
	 *
	 * @return bool TRUE if value was different, therefor updated in database
	 * @since 29.0.0
	 * @see IAppConfig for explanation about lazy loading
	 * @see setValueString()
	 * @see setValueInt()
	 * @see setValueFloat()
	 * @see setValueBool()
	 */
	public function setValueArray(string $app, string $key, array $value, bool $lazy = false, bool $sensitive = false): bool;

	/**
	 * switch sensitive status of a config value
	 *
	 * **WARNING:** ignore lazy filtering, all config values are loaded from database
	 *
	 * @param string $app id of the app
	 * @param string $key config key
	 * @param bool $sensitive TRUE to set as sensitive, FALSE to unset
	 *
	 * @return bool TRUE if database update were necessary
	 * @since 29.0.0
	 */
	public function updateSensitive(string $app, string $key, bool $sensitive): bool;

	/**
	 * switch lazy loading status of a config value
	 *
	 * @param string $app id of the app
	 * @param string $key config key
	 * @param bool $lazy TRUE to set as lazy loaded, FALSE to unset
	 *
	 * @return bool TRUE if database update was necessary
	 * @since 29.0.0
	 */
	public function updateLazy(string $app, string $key, bool $lazy): bool;

	/**
	 * returns an array contains details about a config value
	 *
	 * ```
	 * [
	 *   "app" => "myapp",
	 *   "key" => "mykey",
	 *   "value" => "its_value",
	 *   "lazy" => false,
	 *   "type" => 4,
	 *   "typeString" => "string",
	 *   'sensitive' => true
	 * ]
	 * ```
	 *
	 * @param string $app id of the app
	 * @param string $key config key
	 *
	 * @return array
	 * @throws AppConfigUnknownKeyException if config key is not known in database
	 * @since 29.0.0
	 */
	public function getDetails(string $app, string $key): array;

	/**
	 * Convert string like 'string', 'integer', 'float', 'bool' or 'array' to
	 * to bitflag {@see VALUE_STRING}, {@see VALUE_INT}, {@see VALUE_FLOAT},
	 * {@see VALUE_BOOL} and {@see VALUE_ARRAY}
	 *
	 * @param string $type
	 *
	 * @return int
	 * @since 29.0.0
	 */
	public function convertTypeToInt(string $type): int;

	/**
	 * Convert bitflag {@see VALUE_STRING}, {@see VALUE_INT}, {@see VALUE_FLOAT},
	 * {@see VALUE_BOOL} and {@see VALUE_ARRAY} to human-readable string
	 *
	 * @param int $type
	 *
	 * @return string
	 * @since 29.0.0
	 */
	public function convertTypeToString(int $type): string;

	/**
	 * Delete single config key from database.
	 *
	 * @param string $app id of the app
	 * @param string $key config key
	 * @since 29.0.0
	 */
	public function deleteKey(string $app, string $key): void;

	/**
	 * delete all config keys linked to an app
	 *
	 * @param string $app id of the app
	 * @since 29.0.0
	 */
	public function deleteApp(string $app): void;

	/**
	 * Clear the cache.
	 *
	 * The cache will be rebuilt only the next time a config value is requested.
	 *
	 * @param bool $reload set to TRUE to refill cache instantly after clearing it
	 * @since 29.0.0
	 */
	public function clearCache(bool $reload = false): void;

	/**
	 * get multiply values, either the app or key can be used as wildcard by setting it to false
	 *
	 * @param string|false $key
	 * @param string|false $app
	 *
	 * @return array|false
	 * @since 7.0.0
	 * @deprecated 29.0.0 Use {@see getAllValues()} or {@see searchValues()}
	 */
	public function getValues(string|false $app, string|false $key);

	/**
	 * get all values of the app or and filters out sensitive data
	 *
	 * @param string $app
	 *
	 * @return array
	 * @since 12.0.0
	 * @deprecated 29.0.0 Use {@see getAllValues()} or {@see searchValues()}
	 */
<<<<<<< HEAD
	public function getFilteredValues(string $app);
=======
	public function getFilteredValues($app);

	/**
	 * Returns the installed version of all apps
	 *
	 * @return array<string, string>
	 * @since 32.0.0
	 */
	public function getAppInstalledVersions(bool $onlyEnabled = false): array;
>>>>>>> b61757a9
}<|MERGE_RESOLUTION|>--- conflicted
+++ resolved
@@ -506,17 +506,5 @@
 	 * @since 12.0.0
 	 * @deprecated 29.0.0 Use {@see getAllValues()} or {@see searchValues()}
 	 */
-<<<<<<< HEAD
 	public function getFilteredValues(string $app);
-=======
-	public function getFilteredValues($app);
-
-	/**
-	 * Returns the installed version of all apps
-	 *
-	 * @return array<string, string>
-	 * @since 32.0.0
-	 */
-	public function getAppInstalledVersions(bool $onlyEnabled = false): array;
->>>>>>> b61757a9
 }