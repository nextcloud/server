kind: pipeline
name: checkers

steps:
- name: submodules
  image: ghcr.io/nextcloud/continuous-integration-alpine-git:latest
  commands:
    - git submodule update --init
- name: checkers
  image: ghcr.io/nextcloud/continuous-integration-php7.3:php7.3-6
  commands:
    - ./autotest-checkers.sh
  secrets: [ github_token ]

trigger:
  branch:
    - master
    - stable*
  event:
    - pull_request
    - push

---
kind: pipeline
name: litmus

steps:
- name: submodules
  image: ghcr.io/nextcloud/continuous-integration-alpine-git:latest
  commands:
    - git submodule update --init
- name: litmus-v1
  image: nextcloudci/litmus-php7.3:litmus-php7.3-1
  commands:
    - bash tests/travis/install.sh sqlite
    - bash apps/dav/tests/travis/litmus-v1/script.sh
- name: litmus-v2
  image: nextcloudci/litmus-php7.3:litmus-php7.3-1
  commands:
    - bash tests/travis/install.sh sqlite
    - bash apps/dav/tests/travis/litmus-v2/script.sh

trigger:
  branch:
    - master
    - stable*
  event:
    - pull_request
    - push

---
kind: pipeline
name: caldavtester-new-endpoint

steps:
- name: submodules
  image: ghcr.io/nextcloud/continuous-integration-alpine-git:latest
  commands:
    - git submodule update --init
- name: caldavtester-new-endpoint
  image: nextcloudci/litmus-php7.3:litmus-php7.3-1
  commands:
    - bash tests/travis/install.sh sqlite
    - bash apps/dav/tests/travis/caldav/install.sh
    - bash apps/dav/tests/travis/caldav/script-new-endpoint.sh

trigger:
  branch:
    - master
    - stable*
  event:
    - pull_request
    - push

---
kind: pipeline
name: caldavtester-old-endpoint

steps:
- name: submodules
  image: ghcr.io/nextcloud/continuous-integration-alpine-git:latest
  commands:
    - git submodule update --init
- name: caldavtester-old-endpoint
  image: nextcloudci/litmus-php7.3:litmus-php7.3-1
  commands:
    - bash tests/travis/install.sh sqlite
    - bash apps/dav/tests/travis/caldav/install.sh
    - bash apps/dav/tests/travis/caldav/script-old-endpoint.sh

trigger:
  branch:
    - master
    - stable*
  event:
    - pull_request
    - push

---
kind: pipeline
name: carddavtester-new-endpoint

steps:
- name: submodules
  image: ghcr.io/nextcloud/continuous-integration-alpine-git:latest
  commands:
    - git submodule update --init
- name: carddavtester-new-endpoint
  image: nextcloudci/litmus-php7.3:litmus-php7.3-1
  commands:
    - bash tests/travis/install.sh sqlite
    - bash apps/dav/tests/travis/carddav/install.sh
    - bash apps/dav/tests/travis/carddav/script-new-endpoint.sh

trigger:
  branch:
    - master
    - stable*
  event:
    - pull_request
    - push

---
kind: pipeline
name: carddavtester-old-endpoint

steps:
- name: submodules
  image: ghcr.io/nextcloud/continuous-integration-alpine-git:latest
  commands:
    - git submodule update --init
- name: carddavtester-old-endpoint
  image: nextcloudci/litmus-php7.3:litmus-php7.3-1
  commands:
    - bash tests/travis/install.sh sqlite
    - bash apps/dav/tests/travis/carddav/install.sh
    - bash apps/dav/tests/travis/carddav/script-old-endpoint.sh

trigger:
  branch:
    - master
    - stable*
  event:
    - pull_request
    - push

---
kind: pipeline
name: samba

steps:
- name: submodules
  image: ghcr.io/nextcloud/continuous-integration-alpine-git:latest
  commands:
    - git submodule update --init
- name: sqlite-php7.3-samba-native
  image: nextcloudci/samba-native-php7.3:samba-native-php7.3-1
  commands:
    - smbd -D -FS &
    - ./autotest-external.sh sqlite smb-linux
    - wget https://codecov.io/bash -O codecov.sh
    - sh -c "if [ '$DRONE_BUILD_EVENT' = 'pull_request' ]; then bash codecov.sh -B $DRONE_BRANCH -C $DRONE_COMMIT -P $DRONE_PULL_REQUEST -t 117641e2-a9e8-4b7b-984b-ae872d9b05f5 -f tests/autotest-external-clover-sqlite.xml; fi"
    - sh -c "if [ '$DRONE_BUILD_EVENT' != 'pull_request' ]; then bash codecov.sh -B $DRONE_BRANCH -C $DRONE_COMMIT -t 117641e2-a9e8-4b7b-984b-ae872d9b05f5 -f tests/autotest-external-clover-sqlite.xml; fi"
    - sh -c "if [ '$DRONE_BUILD_EVENT' = 'pull_request' ]; then bash codecov.sh -B $DRONE_BRANCH -C $DRONE_COMMIT -P $DRONE_PULL_REQUEST -t 117641e2-a9e8-4b7b-984b-ae872d9b05f5 -f tests/autotest-external-clover-sqlite-smb-linux.xml; fi"
    - sh -c "if [ '$DRONE_BUILD_EVENT' != 'pull_request' ]; then bash codecov.sh -B $DRONE_BRANCH -C $DRONE_COMMIT -t 117641e2-a9e8-4b7b-984b-ae872d9b05f5 -f tests/autotest-external-clover-sqlite-smb-linux.xml; fi"
- name: sqlite-php7.3-samba-non-native
  image: nextcloudci/samba-non-native-php7.3:samba-non-native-php7.3-1
  commands:
    - smbd -D -FS &
    - ./autotest-external.sh sqlite smb-linux
    - wget https://codecov.io/bash -O codecov.sh
    - sh -c "if [ '$DRONE_BUILD_EVENT' = 'pull_request' ]; then bash codecov.sh -B $DRONE_BRANCH -C $DRONE_COMMIT -P $DRONE_PULL_REQUEST -t 117641e2-a9e8-4b7b-984b-ae872d9b05f5 -f tests/autotest-external-clover-sqlite.xml; fi"
    - sh -c "if [ '$DRONE_BUILD_EVENT' != 'pull_request' ]; then bash codecov.sh -B $DRONE_BRANCH -C $DRONE_COMMIT -t 117641e2-a9e8-4b7b-984b-ae872d9b05f5 -f tests/autotest-external-clover-sqlite.xml; fi"
    - sh -c "if [ '$DRONE_BUILD_EVENT' = 'pull_request' ]; then bash codecov.sh -B $DRONE_BRANCH -C $DRONE_COMMIT -P $DRONE_PULL_REQUEST -t 117641e2-a9e8-4b7b-984b-ae872d9b05f5 -f tests/autotest-external-clover-sqlite-smb-linux.xml; fi"
    - sh -c "if [ '$DRONE_BUILD_EVENT' != 'pull_request' ]; then bash codecov.sh -B $DRONE_BRANCH -C $DRONE_COMMIT -t 117641e2-a9e8-4b7b-984b-ae872d9b05f5 -f tests/autotest-external-clover-sqlite-smb-linux.xml; fi"

trigger:
  branch:
    - master
    - stable*
  event:
    - pull_request
    - push

---
kind: pipeline
name: sqlite-php7.3-webdav-apache

steps:
- name: submodules
  image: ghcr.io/nextcloud/continuous-integration-alpine-git:latest
  commands:
    - git submodule update --init
- name: sqlite-php7.3-webdav-apache
  image: nextcloudci/webdav-apache-php7.3:webdav-apache-php7.3-3
  commands:
    - apache2
    - ./autotest-external.sh sqlite webdav-apachedrone
    - wget https://codecov.io/bash -O codecov.sh
    - sh -c "if [ '$DRONE_BUILD_EVENT' = 'pull_request' ]; then bash codecov.sh -B $DRONE_BRANCH -C $DRONE_COMMIT -P $DRONE_PULL_REQUEST -t 117641e2-a9e8-4b7b-984b-ae872d9b05f5 -f tests/autotest-external-clover-sqlite.xml; fi"
    - sh -c "if [ '$DRONE_BUILD_EVENT' != 'pull_request' ]; then bash codecov.sh -B $DRONE_BRANCH -C $DRONE_COMMIT -t 117641e2-a9e8-4b7b-984b-ae872d9b05f5 -f tests/autotest-external-clover-sqlite.xml; fi"
    - sh -c "if [ '$DRONE_BUILD_EVENT' = 'pull_request' ]; then bash codecov.sh -B $DRONE_BRANCH -C $DRONE_COMMIT -P $DRONE_PULL_REQUEST -t 117641e2-a9e8-4b7b-984b-ae872d9b05f5 -f tests/autotest-external-clover-sqlite-webdav-apachedrone.xml; fi"
    - sh -c "if [ '$DRONE_BUILD_EVENT' != 'pull_request' ]; then bash codecov.sh -B $DRONE_BRANCH -C $DRONE_COMMIT -t 117641e2-a9e8-4b7b-984b-ae872d9b05f5 -f tests/autotest-external-clover-sqlite-webdav-apachedrone.xml; fi"

services:
- name: cache
  image: ghcr.io/nextcloud/continuous-integration-redis:latest

trigger:
  branch:
    - master
    - stable*
  event:
    - pull_request
    - push

---
kind: pipeline
name: nodb

steps:
- name: submodules
  image: ghcr.io/nextcloud/continuous-integration-alpine-git:latest
  commands:
    - git submodule update --init
- name: nodb-php7.3
  image: ghcr.io/nextcloud/continuous-integration-php7.3:php7.3-6
  commands:
    - bash tests/drone-run-php-tests.sh || exit 0
    - NOCOVERAGE=true TEST_SELECTION=NODB ./autotest.sh sqlite
- name: nodb-php7.4
  image: ghcr.io/nextcloud/continuous-integration-php7.4:php7.4-3
  commands:
    - bash tests/drone-run-php-tests.sh || exit 0
    - NOCOVERAGE=true TEST_SELECTION=NODB ./autotest.sh sqlite
- name: nodb-php8.0
  image: ghcr.io/nextcloud/continuous-integration-php8.0:latest
  commands:
    - bash tests/drone-run-php-tests.sh || exit 0
    - NOCOVERAGE=true TEST_SELECTION=NODB ./autotest.sh sqlite

services:
- name: cache
  image: ghcr.io/nextcloud/continuous-integration-redis:latest

trigger:
  branch:
    - master
    - stable*
  event:
    - pull_request
    - push

---
kind: pipeline
name: sqlite

steps:
- name: submodules
  image: ghcr.io/nextcloud/continuous-integration-alpine-git:latest
  commands:
    - git submodule update --init
- name: sqlite-php7.3
  image: ghcr.io/nextcloud/continuous-integration-php7.3:php7.3-6
  commands:
    - bash tests/drone-run-php-tests.sh || exit 0
    - NOCOVERAGE=true TEST_SELECTION=DB ./autotest.sh sqlite
- name: sqlite-php7.4
  image: ghcr.io/nextcloud/continuous-integration-php7.4:php7.4-3
  commands:
    - bash tests/drone-run-php-tests.sh || exit 0
    - NOCOVERAGE=true TEST_SELECTION=DB ./autotest.sh sqlite
- name: sqlite-php8.0
  image: ghcr.io/nextcloud/continuous-integration-php8.0:latest
  commands:
    - bash tests/drone-run-php-tests.sh || exit 0
    - NOCOVERAGE=true TEST_SELECTION=DB ./autotest.sh sqlite

services:
- name: cache
  image: ghcr.io/nextcloud/continuous-integration-redis:latest

trigger:
  branch:
    - master
    - stable*
  event:
    - pull_request
    - push

---
kind: pipeline
name: mariadb10.2-php7.3

steps:
- name: submodules
  image: ghcr.io/nextcloud/continuous-integration-alpine-git:latest
  commands:
    - git submodule update --init
<<<<<<< HEAD
- name: mariadb10.2-php7.3
  image: nextcloudci/php7.3:php7.3-5
=======
- name: mariadb10.1-php7.3
  image: ghcr.io/nextcloud/continuous-integration-php7.3:php7.3-6
>>>>>>> 643e85cf
  commands:
    - bash tests/drone-run-php-tests.sh || exit 0
    - NOCOVERAGE=true TEST_SELECTION=DB ./autotest.sh mariadb

services:
- name: cache
  image: ghcr.io/nextcloud/continuous-integration-redis:latest
- name: mariadb
<<<<<<< HEAD
  image: mariadb:10.2
=======
  image: ghcr.io/nextcloud/continuous-integration-mariadb-10.1:10.1
>>>>>>> 643e85cf
  environment:
    MYSQL_ROOT_PASSWORD: owncloud
    MYSQL_USER: oc_autotest
    MYSQL_PASSWORD: owncloud
    MYSQL_DATABASE: oc_autotest
  tmpfs:
    - /var/lib/mysql

trigger:
  branch:
    - master
    - stable*
  event:
    - push

---
kind: pipeline
name: mariadb10.3-php7.3

steps:
- name: submodules
  image: ghcr.io/nextcloud/continuous-integration-alpine-git:latest
  commands:
    - git submodule update --init
<<<<<<< HEAD
- name: mariadb10.3-php7.3
  image: nextcloudci/php7.3:php7.3-5
=======
- name: mariadb10.2-php7.3
  image: ghcr.io/nextcloud/continuous-integration-php7.3:php7.3-6
>>>>>>> 643e85cf
  commands:
    - bash tests/drone-run-php-tests.sh || exit 0
    - NOCOVERAGE=true TEST_SELECTION=DB ./autotest.sh mariadb

services:
- name: cache
  image: ghcr.io/nextcloud/continuous-integration-redis:latest
- name: mariadb
<<<<<<< HEAD
  image: mariadb:10.3
=======
  image: ghcr.io/nextcloud/continuous-integration-mariadb-10.2:10.2
>>>>>>> 643e85cf
  environment:
    MYSQL_ROOT_PASSWORD: owncloud
    MYSQL_USER: oc_autotest
    MYSQL_PASSWORD: owncloud
    MYSQL_DATABASE: oc_autotest
  tmpfs:
    - /var/lib/mysql

trigger:
  branch:
    - master
    - stable*
  event:
    - push

---
kind: pipeline
name: mariadb10.4-php7.4
#name: mariadb10.4-php8.0

steps:
- name: submodules
  image: ghcr.io/nextcloud/continuous-integration-alpine-git:latest
  commands:
    - git submodule update --init
<<<<<<< HEAD
- name: mariadb10.4-php7.4
  image: nextcloudci/php7.4:php7.4-3
=======
- name: mariadb10.3-php7.3
  image: ghcr.io/nextcloud/continuous-integration-php7.3:php7.3-6
>>>>>>> 643e85cf
  commands:
    - bash tests/drone-run-php-tests.sh || exit 0
    - NOCOVERAGE=true TEST_SELECTION=DB ./autotest.sh mariadb
#- name: mariadb10.4-php8.0
#  image: nextcloudci/php8.0:latest
#  commands:
#    - bash tests/drone-run-php-tests.sh || exit 0
#    - NOCOVERAGE=true TEST_SELECTION=DB ./autotest.sh mariadb

services:
- name: cache
  image: ghcr.io/nextcloud/continuous-integration-redis:latest
- name: mariadb
<<<<<<< HEAD
  image: mariadb:10.4
=======
  image: ghcr.io/nextcloud/continuous-integration-mariadb-10.3:10.3
>>>>>>> 643e85cf
  environment:
    MYSQL_ROOT_PASSWORD: owncloud
    MYSQL_USER: oc_autotest
    MYSQL_PASSWORD: owncloud
    MYSQL_DATABASE: oc_autotest
  tmpfs:
    - /var/lib/mysql

trigger:
  branch:
    - master
    - stable*
  event:
    - pull_request
    - push

---
kind: pipeline
name: mariadb10.5-php7.4

steps:
- name: submodules
  image: ghcr.io/nextcloud/continuous-integration-alpine-git:latest
  commands:
    - git submodule update --init
<<<<<<< HEAD
- name: mariadb10.5-php7.4
  image: nextcloudci/php7.4:php7.4-3
=======
- name: mariadb10.4-php7.4
  image: ghcr.io/nextcloud/continuous-integration-php7.4:php7.4-3
>>>>>>> 643e85cf
  commands:
    - bash tests/drone-run-php-tests.sh || exit 0
    - NOCOVERAGE=true TEST_SELECTION=DB ./autotest.sh mariadb

services:
- name: cache
  image: ghcr.io/nextcloud/continuous-integration-redis:latest
- name: mariadb
<<<<<<< HEAD
  image: mariadb:10.5
=======
  image: ghcr.io/nextcloud/continuous-integration-mariadb-10.4:10.4
>>>>>>> 643e85cf
  environment:
    MYSQL_ROOT_PASSWORD: owncloud
    MYSQL_USER: oc_autotest
    MYSQL_PASSWORD: owncloud
    MYSQL_DATABASE: oc_autotest
  tmpfs:
    - /var/lib/mysql

trigger:
  branch:
    - master
    - stable*
  event:
    - pull_request
    - push

---
kind: pipeline
name: mysql8.0-php7.4

steps:
- name: submodules
  image: ghcr.io/nextcloud/continuous-integration-alpine-git:latest
  commands:
    - git submodule update --init
- name: mysql-php7.4
  image: ghcr.io/nextcloud/continuous-integration-php7.4:php7.4-3
  commands:
    - bash tests/drone-run-php-tests.sh || exit 0
    - NOCOVERAGE=true TEST_SELECTION=DB ./autotest.sh mysql

services:
- name: cache
  image: ghcr.io/nextcloud/continuous-integration-redis:latest
- name: mysql
  image: ghcr.io/nextcloud/continuous-integration-mysql-8.0:mysql-8.0
  command: [ "--default-authentication-plugin=mysql_native_password" ]
  environment:
    MYSQL_ROOT_PASSWORD: owncloud
    MYSQL_USER: oc_autotest
    MYSQL_PASSWORD: owncloud
    MYSQL_DATABASE: oc_autotest
  tmpfs:
    - /var/lib/mysql

trigger:
  branch:
    - master
    - stable*
  event:
    - pull_request
    - push

---
kind: pipeline
name: postgres9.6-php7.3

steps:
- name: submodules
  image: ghcr.io/nextcloud/continuous-integration-alpine-git:latest
  commands:
    - git submodule update --init
- name: postgres-php7.3
  image: ghcr.io/nextcloud/continuous-integration-php7.3:php7.3-6
  commands:
    - bash tests/drone-run-php-tests.sh || exit 0
    - sleep 10 # gives the database enough time to initialize
    - POSTGRES=9 NOCOVERAGE=true TEST_SELECTION=DB ./autotest.sh pgsql

services:
- name: cache
  image: ghcr.io/nextcloud/continuous-integration-redis:latest
- name: postgres-9
  image: ghcr.io/nextcloud/continuous-integration-postgres-9:postgres-9.6
  environment:
    POSTGRES_USER: oc_autotest
    POSTGRES_DB: oc_autotest_dummy
    POSTGRES_PASSWORD: owncloud
  tmpfs:
    - /var/lib/postgresql/data

trigger:
  branch:
    - master
    - stable*
  event:
    - pull_request
    - push

---
kind: pipeline
name: postgres10-php7.3

steps:
- name: submodules
  image: ghcr.io/nextcloud/continuous-integration-alpine-git:latest
  commands:
    - git submodule update --init
- name: postgres-php7.3
  image: ghcr.io/nextcloud/continuous-integration-php7.3:php7.3-6
  commands:
    - bash tests/drone-run-php-tests.sh || exit 0
    - sleep 10 # gives the database enough time to initialize
    - POSTGRES=10 NOCOVERAGE=true TEST_SELECTION=DB ./autotest.sh pgsql

services:
- name: cache
  image: ghcr.io/nextcloud/continuous-integration-redis:latest
- name: postgres-10
  image: ghcr.io/nextcloud/continuous-integration-postgres-10:postgres-10
  environment:
    POSTGRES_USER: oc_autotest
    POSTGRES_DB: oc_autotest_dummy
    POSTGRES_PASSWORD: owncloud
  tmpfs:
    - /var/lib/postgresql/data

trigger:
  branch:
    - master
    - stable*
  event:
    - push

---
kind: pipeline
name: postgres11-php7.4

steps:
- name: submodules
  image: ghcr.io/nextcloud/continuous-integration-alpine-git:latest
  commands:
    - git submodule update --init
- name: postgres-php7.4
  image: ghcr.io/nextcloud/continuous-integration-php7.4:php7.4-3
  commands:
    - bash tests/drone-run-php-tests.sh || exit 0
    - sleep 10 # gives the database enough time to initialize
    - POSTGRES=11 NOCOVERAGE=true TEST_SELECTION=DB ./autotest.sh pgsql

services:
- name: cache
  image: ghcr.io/nextcloud/continuous-integration-redis:latest
- name: postgres-11
  image: ghcr.io/nextcloud/continuous-integration-postgres-11:postgres-11
  environment:
    POSTGRES_USER: oc_autotest
    POSTGRES_DB: oc_autotest_dummy
    POSTGRES_PASSWORD: owncloud
  tmpfs:
    - /var/lib/postgresql/data

trigger:
  branch:
    - master
    - stable*
  event:
    - pull_request
    - push

---
kind: pipeline
name: postgres12-php7.4

steps:
- name: submodules
  image: ghcr.io/nextcloud/continuous-integration-alpine-git:latest
  commands:
    - git submodule update --init
- name: postgres-php7.4
  image: ghcr.io/nextcloud/continuous-integration-php7.4:php7.4-3
  commands:
    - bash tests/drone-run-php-tests.sh || exit 0
    - sleep 10 # gives the database enough time to initialize
    - POSTGRES=12 NOCOVERAGE=true TEST_SELECTION=DB ./autotest.sh pgsql

services:
- name: cache
  image: ghcr.io/nextcloud/continuous-integration-redis:latest
- name: postgres-12
  image: ghcr.io/nextcloud/continuous-integration-postgres-12:postgres-12
  environment:
    POSTGRES_USER: oc_autotest
    POSTGRES_DB: oc_autotest_dummy
    POSTGRES_PASSWORD: owncloud
  tmpfs:
    - /var/lib/postgresql/data

trigger:
  branch:
    - master
    - stable*
  event:
    - pull_request
    - push

---
kind: pipeline
name: postgres13-php7.4

steps:
- name: submodules
  image: ghcr.io/nextcloud/continuous-integration-alpine-git:latest
  commands:
    - git submodule update --init
- name: postgres-php7.4
  image: ghcr.io/nextcloud/continuous-integration-php7.4:php7.4-3
  commands:
    - bash tests/drone-run-php-tests.sh || exit 0
    - sleep 10 # gives the database enough time to initialize
    - POSTGRES=13 NOCOVERAGE=true TEST_SELECTION=DB ./autotest.sh pgsql

services:
- name: cache
  image: ghcr.io/nextcloud/continuous-integration-redis:latest
- name: postgres-13
  image: ghcr.io/nextcloud/continuous-integration-postgres-13:postgres-13
  environment:
    POSTGRES_USER: oc_autotest
    POSTGRES_DB: oc_autotest_dummy
    POSTGRES_PASSWORD: owncloud
  tmpfs:
    - /var/lib/postgresql/data

trigger:
  branch:
    - master
    - stable*
  event:
    - pull_request
    - push
---
kind: pipeline
name: mysqlmb4-php7.4
#name: mysqlmb4-php8.0

steps:
- name: submodules
  image: ghcr.io/nextcloud/continuous-integration-alpine-git:latest
  commands:
    - git submodule update --init
- name: mysqlmb4-php7.4
  image: ghcr.io/nextcloud/continuous-integration-php7.4:php7.4-3
  commands:
    - bash tests/drone-run-php-tests.sh || exit 0
    - NOCOVERAGE=true TEST_SELECTION=DB ./autotest.sh mysqlmb4
#- name: mysqlmb4-php8.0
#  image: nextcloudci/php8.0:latest
#  commands:
#    - bash tests/drone-run-php-tests.sh || exit 0
#    - NOCOVERAGE=true TEST_SELECTION=DB ./autotest.sh mysqlmb4

services:
- name: cache
  image: ghcr.io/nextcloud/continuous-integration-redis:latest
- name: mysqlmb4
  image: ghcr.io/nextcloud/continuous-integration-mysql-5.7:mysql-5.7.22
  environment:
    MYSQL_ROOT_PASSWORD: owncloud
    MYSQL_USER: oc_autotest
    MYSQL_PASSWORD: owncloud
    MYSQL_DATABASE: oc_autotest
  command: [ "--innodb_large_prefix=true", "--innodb_file_format=barracuda", "--innodb_file_per_table=true" ]
  tmpfs:
    - /var/lib/mysql

trigger:
  branch:
    - master
    - stable*
  event:
    - push

---
kind: pipeline
name: mysqlmb4-php7.3

steps:
- name: submodules
  image: ghcr.io/nextcloud/continuous-integration-alpine-git:latest
  commands:
    - git submodule update --init
- name: mysqlmb4-php7.3
  image: ghcr.io/nextcloud/continuous-integration-php7.3:php7.3-6
  commands:
    - bash tests/drone-run-php-tests.sh || exit 0
    - NOCOVERAGE=true TEST_SELECTION=DB ./autotest.sh mysqlmb4

services:
- name: cache
  image: ghcr.io/nextcloud/continuous-integration-redis:latest
- name: mysqlmb4
  image: ghcr.io/nextcloud/continuous-integration-mysql-5.7:mysql-5.7.22
  environment:
    MYSQL_ROOT_PASSWORD: owncloud
    MYSQL_USER: oc_autotest
    MYSQL_PASSWORD: owncloud
    MYSQL_DATABASE: oc_autotest
  command: [ "--innodb_large_prefix=true", "--innodb_file_format=barracuda", "--innodb_file_per_table=true" ]
  tmpfs:
    - /var/lib/mysql

trigger:
  branch:
    - master
    - stable*
  event:
    - push

---
kind: pipeline
name: integration-capabilities_features

steps:
- name: submodules
  image: ghcr.io/nextcloud/continuous-integration-alpine-git:latest
  commands:
    - git submodule update --init
- name: integration-capabilities_features
  image: ghcr.io/nextcloud/continuous-integration-integration-php7.3:latest
  commands:
    - bash tests/drone-run-integration-tests.sh || exit 0
    - ./occ maintenance:install --admin-pass=admin --data-dir=/dev/shm/nc_int
    - cd build/integration
    - ./run.sh capabilities_features/capabilities.feature

trigger:
  branch:
    - master
    - stable*
  event:
    - pull_request
    - push

---
kind: pipeline
name: integration-collaboration_features

steps:
- name: submodules
  image: ghcr.io/nextcloud/continuous-integration-alpine-git:latest
  commands:
    - git submodule update --init
- name: integration-collaboration_features
  image: ghcr.io/nextcloud/continuous-integration-integration-php7.3:latest
  commands:
    - bash tests/drone-run-integration-tests.sh || exit 0
    - ./occ maintenance:install --admin-pass=admin --data-dir=/dev/shm/nc_int
    - cd build/integration
    - ./run.sh collaboration_features/

trigger:
  branch:
    - master
    - stable*
  event:
    - pull_request
    - push

---
kind: pipeline
name: integration-federation_features

steps:
- name: submodules
  image: ghcr.io/nextcloud/continuous-integration-alpine-git:latest
  commands:
    - git submodule update --init
- name: integration-federation_features
  image: ghcr.io/nextcloud/continuous-integration-integration-php7.3:latest
  commands:
    - bash tests/drone-run-integration-tests.sh || exit 0
    - ./occ maintenance:install --admin-pass=admin
    - cd build/integration
    - ./run.sh federation_features/

trigger:
  branch:
    - master
    - stable*
  event:
    - pull_request
    - push

---
kind: pipeline
name: integration-auth

steps:
- name: submodules
  image: ghcr.io/nextcloud/continuous-integration-alpine-git:latest
  commands:
    - git submodule update --init
- name: integration-auth
  image: ghcr.io/nextcloud/continuous-integration-integration-php7.3:latest
  commands:
    - bash tests/drone-run-integration-tests.sh || exit 0
    - ./occ maintenance:install --admin-pass=admin --data-dir=/dev/shm/nc_int
    - cd build/integration
    - ./run.sh features/auth.feature

trigger:
  branch:
    - master
    - stable*
  event:
    - pull_request
    - push

---
kind: pipeline
name: integration-avatar

steps:
- name: submodules
  image: ghcr.io/nextcloud/continuous-integration-alpine-git:latest
  commands:
    - git submodule update --init
- name: integration-avatar
  image: ghcr.io/nextcloud/continuous-integration-integration-php7.3:latest
  commands:
    - bash tests/drone-run-integration-tests.sh || exit 0
    - ./occ maintenance:install --admin-pass=admin --data-dir=/dev/shm/nc_int
    - cd build/integration
    - ./run.sh features/avatar.feature

trigger:
  branch:
    - master
    - stable*
  event:
    - pull_request
    - push

---
kind: pipeline
name: integration-maintenance-mode

steps:
- name: submodules
  image: ghcr.io/nextcloud/continuous-integration-alpine-git:latest
  commands:
    - git submodule update --init
- name: integration-maintenance-mode
  image: ghcr.io/nextcloud/continuous-integration-integration-php7.3:latest
  commands:
    - bash tests/drone-run-integration-tests.sh || exit 0
    - ./occ maintenance:install --admin-pass=admin --data-dir=/dev/shm/nc_int
    - cd build/integration
    - ./run.sh features/maintenance-mode.feature

trigger:
  branch:
    - master
    - stable*
  event:
    - pull_request
    - push

---
kind: pipeline
name: integration-ratelimiting

steps:
- name: submodules
  image: ghcr.io/nextcloud/continuous-integration-alpine-git:latest
  commands:
    - git submodule update --init
- name: integration-ratelimiting
  image: ghcr.io/nextcloud/continuous-integration-integration-php7.3:latest
  commands:
    - bash tests/drone-run-integration-tests.sh || exit 0
    - ./occ maintenance:install --admin-pass=admin --data-dir=/dev/shm/nc_int
    - ./occ config:system:set redis host --value=cache
    - ./occ config:system:set redis port --value=6379 --type=integer
    - ./occ config:system:set redis timeout --value=0 --type=integer
    - ./occ config:system:set --type string --value "\\OC\\Memcache\\Redis" memcache.local
    - ./occ config:system:set --type string --value "\\OC\\Memcache\\Redis" memcache.distributed
    - ./occ app:enable testing
    - cd build/integration
    - ./run.sh features/ratelimiting.feature

services:
- name: cache
  image: ghcr.io/nextcloud/continuous-integration-redis:latest

trigger:
  branch:
    - master
    - stable*
  event:
    - pull_request
    - push

---
kind: pipeline
name: integration-carddav

steps:
- name: submodules
  image: ghcr.io/nextcloud/continuous-integration-alpine-git:latest
  commands:
    - git submodule update --init
- name: integration-carddav
  image: ghcr.io/nextcloud/continuous-integration-integration-php7.3:latest
  commands:
    - bash tests/drone-run-integration-tests.sh || exit 0
    - ./occ maintenance:install --admin-pass=admin --data-dir=/dev/shm/nc_int
    - cd build/integration
    - ./run.sh features/carddav.feature

trigger:
  branch:
    - master
    - stable*
  event:
    - pull_request
    - push

---
kind: pipeline
name: integration-dav-v2

steps:
- name: submodules
  image: ghcr.io/nextcloud/continuous-integration-alpine-git:latest
  commands:
    - git submodule update --init
- name: integration-dav-v2
  image: ghcr.io/nextcloud/continuous-integration-integration-php7.3:latest
  commands:
    - bash tests/drone-run-integration-tests.sh || exit 0
    - ./occ maintenance:install --admin-pass=admin --data-dir=/dev/shm/nc_int
    - cd build/integration
    - ./run.sh features/dav-v2.feature

trigger:
  branch:
    - master
    - stable*
  event:
    - pull_request
    - push

---
kind: pipeline
name: integration-ocs-v1

steps:
- name: submodules
  image: ghcr.io/nextcloud/continuous-integration-alpine-git:latest
  commands:
    - git submodule update --init
- name: integration-ocs-v1
  image: ghcr.io/nextcloud/continuous-integration-integration-php7.3:latest
  commands:
    - bash tests/drone-run-integration-tests.sh || exit 0
    - ./occ maintenance:install --admin-pass=admin --data-dir=/dev/shm/nc_int
    - cd build/integration
    - ./run.sh features/ocs-v1.feature

trigger:
  branch:
    - master
    - stable*
  event:
    - pull_request
    - push

---
kind: pipeline
name: integration-checksums-v1

steps:
- name: submodules
  image: ghcr.io/nextcloud/continuous-integration-alpine-git:latest
  commands:
    - git submodule update --init
- name: integration-checksums-v1
  image: ghcr.io/nextcloud/continuous-integration-integration-php7.3:latest
  commands:
    - bash tests/drone-run-integration-tests.sh || exit 0
    - ./occ maintenance:install --admin-pass=admin --data-dir=/dev/shm/nc_int
    - cd build/integration
    - ./run.sh features/checksums.feature

trigger:
  branch:
    - master
    - stable*
  event:
    - pull_request
    - push

---
kind: pipeline
name: integration-external-storage

steps:
- name: submodules
  image: ghcr.io/nextcloud/continuous-integration-alpine-git:latest
  commands:
    - git submodule update --init
- name: integration-external-storage
  image: ghcr.io/nextcloud/continuous-integration-integration-php7.3:latest
  commands:
    - bash tests/drone-run-integration-tests.sh || exit 0
    - ./occ maintenance:install --admin-pass=admin --data-dir=/dev/shm/nc_int
    - cd build/integration
    - ./run.sh features/external-storage.feature

trigger:
  branch:
    - master
    - stable*
  event:
    - pull_request
    - push

---
kind: pipeline
name: integration-provisioning-v1

steps:
- name: submodules
  image: ghcr.io/nextcloud/continuous-integration-alpine-git:latest
  commands:
    - git submodule update --init
- name: integration-provisioning-v1
  image: ghcr.io/nextcloud/continuous-integration-integration-php7.3:latest
  commands:
    - bash tests/drone-run-integration-tests.sh || exit 0
    - ./occ maintenance:install --admin-pass=admin --data-dir=/dev/shm/nc_int
    - cd build/integration
    - ./run.sh features/provisioning-v1.feature

trigger:
  branch:
    - master
    - stable*
  event:
    - pull_request
    - push

---
kind: pipeline
name: integration-tags

steps:
- name: submodules
  image: ghcr.io/nextcloud/continuous-integration-alpine-git:latest
  commands:
    - git submodule update --init
- name: integration-tags
  image: ghcr.io/nextcloud/continuous-integration-integration-php7.3:latest
  commands:
    - bash tests/drone-run-integration-tests.sh || exit 0
    - ./occ maintenance:install --admin-pass=admin --data-dir=/dev/shm/nc_int
    - cd build/integration
    - ./run.sh features/tags.feature

trigger:
  branch:
    - master
    - stable*
  event:
    - pull_request
    - push

---
kind: pipeline
name: integration-caldav

steps:
- name: submodules
  image: ghcr.io/nextcloud/continuous-integration-alpine-git:latest
  commands:
    - git submodule update --init
- name: integration-caldav
  image: ghcr.io/nextcloud/continuous-integration-integration-php7.3:latest
  commands:
    - bash tests/drone-run-integration-tests.sh || exit 0
    - ./occ maintenance:install --admin-pass=admin --data-dir=/dev/shm/nc_int
    - cd build/integration
    - ./run.sh features/caldav.feature

trigger:
  branch:
    - master
    - stable*
  event:
    - pull_request
    - push

---
kind: pipeline
name: integration-comments

steps:
- name: submodules
  image: ghcr.io/nextcloud/continuous-integration-alpine-git:latest
  commands:
    - git submodule update --init
- name: integration-comments
  image: ghcr.io/nextcloud/continuous-integration-integration-php7.3:latest
  commands:
    - bash tests/drone-run-integration-tests.sh || exit 0
    - ./occ maintenance:install --admin-pass=admin --data-dir=/dev/shm/nc_int
    - cd build/integration
    - ./run.sh features/comments.feature

trigger:
  branch:
    - master
    - stable*
  event:
    - pull_request
    - push

---
kind: pipeline
name: integration-comments-search

steps:
- name: submodules
  image: ghcr.io/nextcloud/continuous-integration-alpine-git:latest
  commands:
    - git submodule update --init
- name: integration-comments-search
  image: ghcr.io/nextcloud/continuous-integration-integration-php7.3:latest
  commands:
    - bash tests/drone-run-integration-tests.sh || exit 0
    - ./occ maintenance:install --admin-pass=admin --data-dir=/dev/shm/nc_int
    - cd build/integration
    - ./run.sh features/comments-search.feature

trigger:
  branch:
    - master
    - stable*
  event:
    - pull_request
    - push

---
kind: pipeline
name: integration-contacts-menu

steps:
- name: submodules
  image: ghcr.io/nextcloud/continuous-integration-alpine-git:latest
  commands:
    - git submodule update --init
- name: integration-contacts-menu
  image: ghcr.io/nextcloud/continuous-integration-integration-php7.3:latest
  commands:
    - bash tests/drone-run-integration-tests.sh || exit 0
    - ./occ maintenance:install --admin-pass=admin --data-dir=/dev/shm/nc_int
    - cd build/integration
    - ./run.sh features/contacts-menu.feature

trigger:
  branch:
    - master
    - stable*
  event:
    - pull_request
    - push

---
kind: pipeline
name: integration-favorites

steps:
- name: submodules
  image: ghcr.io/nextcloud/continuous-integration-alpine-git:latest
  commands:
    - git submodule update --init
- name: integration-favorites
  image: ghcr.io/nextcloud/continuous-integration-integration-php7.3:latest
  commands:
    - bash tests/drone-run-integration-tests.sh || exit 0
    - ./occ maintenance:install --admin-pass=admin --data-dir=/dev/shm/nc_int
    - cd build/integration
    - ./run.sh features/favorites.feature

trigger:
  branch:
    - master
    - stable*
  event:
    - pull_request
    - push

---
kind: pipeline
name: integration-provisioning-v2

steps:
- name: submodules
  image: ghcr.io/nextcloud/continuous-integration-alpine-git:latest
  commands:
    - git submodule update --init
- name: integration-provisioning-v2
  image: ghcr.io/nextcloud/continuous-integration-integration-php7.3:latest
  commands:
    - bash tests/drone-run-integration-tests.sh || exit 0
    - ./occ maintenance:install --admin-pass=admin --data-dir=/dev/shm/nc_int
    - cd build/integration
    - ./run.sh features/provisioning-v2.feature

trigger:
  branch:
    - master
    - stable*
  event:
    - pull_request
    - push

---
kind: pipeline
name: integration-webdav-related

steps:
- name: submodules
  image: ghcr.io/nextcloud/continuous-integration-alpine-git:latest
  commands:
    - git submodule update --init
- name: integration-webdav-related
  image: ghcr.io/nextcloud/continuous-integration-integration-php7.3:latest
  commands:
    - bash tests/drone-run-integration-tests.sh || exit 0
    - ./occ maintenance:install --admin-pass=admin --data-dir=/dev/shm/nc_int
    - cd build/integration
    - ./run.sh features/webdav-related.feature

trigger:
  branch:
    - master
    - stable*
  event:
    - pull_request
    - push

---
kind: pipeline
name: integration-sharees-features

steps:
- name: submodules
  image: ghcr.io/nextcloud/continuous-integration-alpine-git:latest
  commands:
    - git submodule update --init
- name: integration-sharees-features
  image: ghcr.io/nextcloud/continuous-integration-integration-php7.3:latest
  commands:
    - bash tests/drone-run-integration-tests.sh || exit 0
    - ./occ maintenance:install --admin-pass=admin --data-dir=/dev/shm/nc_int
    - cd build/integration
    - ./run.sh sharees_features/sharees.feature

trigger:
  branch:
    - master
    - stable*
  event:
    - pull_request
    - push

---
kind: pipeline
name: integration-sharees-v2-features

steps:
- name: submodules
  image: ghcr.io/nextcloud/continuous-integration-alpine-git:latest
  commands:
    - git submodule update --init
- name: integration-sharees-v2-features
  image: ghcr.io/nextcloud/continuous-integration-integration-php7.3:latest
  commands:
    - bash tests/drone-run-integration-tests.sh || exit 0
    - ./occ maintenance:install --admin-pass=admin --data-dir=/dev/shm/nc_int
    - cd build/integration
    - ./run.sh sharees_features/sharees_provisioningapiv2.feature

trigger:
  branch:
    - master
    - stable*
  event:
    - pull_request
    - push

---
kind: pipeline
name: integration-sharing-v1

steps:
- name: submodules
  image: ghcr.io/nextcloud/continuous-integration-alpine-git:latest
  commands:
    - git submodule update --init
- name: integration-sharing-v1
  image: ghcr.io/nextcloud/continuous-integration-integration-php7.3:latest
  commands:
    - bash tests/drone-run-integration-tests.sh || exit 0
    - ./occ maintenance:install --admin-pass=admin --data-dir=/dev/shm/nc_int
    - cd build/integration
    - ./run.sh sharing_features/sharing-v1.feature

trigger:
  branch:
    - master
    - stable*
  event:
    - pull_request
    - push

---
kind: pipeline
name: integration-sharing-v1-part2

steps:
- name: submodules
  image: ghcr.io/nextcloud/continuous-integration-alpine-git:latest
  commands:
    - git submodule update --init
- name: integration-sharing-v1-part2
  image: ghcr.io/nextcloud/continuous-integration-integration-php7.3:latest
  commands:
    - bash tests/drone-run-integration-tests.sh || exit 0
    - ./occ maintenance:install --admin-pass=admin --data-dir=/dev/shm/nc_int
    - cd build/integration
    - ./run.sh sharing_features/sharing-v1-part2.feature

trigger:
  branch:
    - master
    - stable*
  event:
    - pull_request
    - push

---
kind: pipeline
name: integration-sharing-v1-part3

steps:
- name: submodules
  image: ghcr.io/nextcloud/continuous-integration-alpine-git:latest
  commands:
    - git submodule update --init
- name: integration-sharing-v1-part3
  image: ghcr.io/nextcloud/continuous-integration-integration-php7.3:latest
  commands:
    - bash tests/drone-run-integration-tests.sh || exit 0
    - ./occ maintenance:install --admin-pass=admin --data-dir=/dev/shm/nc_int
    - cd build/integration
    - ./run.sh sharing_features/sharing-v1-part3.feature

trigger:
  branch:
    - master
    - stable*
  event:
    - pull_request
    - push

---
kind: pipeline
name: integration-sharing-v1-video-verification

steps:
- name: submodules
  image: ghcr.io/nextcloud/continuous-integration-alpine-git:latest
  commands:
    - git submodule update --init
- name: install-talk
  image: ghcr.io/nextcloud/continuous-integration-alpine-git:latest
  commands:
    # JavaScript files are not used in integration tests so it is not needed to
    # build them.
    - git clone --depth 1 https://github.com/nextcloud/spreed apps/spreed
- name: integration-sharing-v1-video-verification
  image: ghcr.io/nextcloud/continuous-integration-integration-php7.3:latest
  commands:
    - bash tests/drone-run-integration-tests.sh || exit 0
    - ./occ maintenance:install --admin-pass=admin --data-dir=/dev/shm/nc_int
    - cd build/integration
    - ./run.sh sharing_features/sharing-v1-video-verification.feature

trigger:
  branch:
    - master
    - stable*
  event:
    - pull_request
    - push

---
kind: pipeline
name: integration-setup-features

steps:
- name: submodules
  image: ghcr.io/nextcloud/continuous-integration-alpine-git:latest
  commands:
    - git submodule update --init
- name: integration-setup-features
  image: ghcr.io/nextcloud/continuous-integration-integration-php7.3:latest
  commands:
    - bash tests/drone-run-integration-tests.sh || exit 0
    - cd build/integration
    - ./run.sh setup_features/setup.feature

trigger:
  branch:
    - master
    - stable*
  event:
    - pull_request
    - push

---
kind: pipeline
name: integration-filesdrop-features

steps:
- name: submodules
  image: ghcr.io/nextcloud/continuous-integration-alpine-git:latest
  commands:
    - git submodule update --init
- name: integration-filesdrop-features
  image: ghcr.io/nextcloud/continuous-integration-integration-php7.3:latest
  commands:
    - bash tests/drone-run-integration-tests.sh || exit 0
    - ./occ maintenance:install --admin-pass=admin --data-dir=/dev/shm/nc_int
    - cd build/integration
    - ./run.sh filesdrop_features/filesdrop.feature

trigger:
  branch:
    - master
    - stable*
  event:
    - pull_request
    - push

---
kind: pipeline
name: integration-transfer-ownership-features

steps:
- name: submodules
  image: ghcr.io/nextcloud/continuous-integration-alpine-git:latest
  commands:
    - git submodule update --init
- name: integration-transfer-ownership-features
  image: ghcr.io/nextcloud/continuous-integration-integration-php7.3:latest
  commands:
    - bash tests/drone-run-integration-tests.sh || exit 0
    - ./occ maintenance:install --admin-pass=admin --data-dir=/dev/shm/nc_int
    - cd build/integration
    - ./run.sh features/transfer-ownership.feature

trigger:
  branch:
    - master
    - stable*
  event:
    - pull_request
    - push

---
kind: pipeline
name: integration-ldap-features

steps:
- name: submodules
  image: ghcr.io/nextcloud/continuous-integration-alpine-git:latest
  commands:
    - git submodule update --init
- name: integration-ldap-features
  image: ghcr.io/nextcloud/continuous-integration-integration-php7.3:latest
  commands:
    - bash tests/drone-run-integration-tests.sh || exit 0
    - ./occ maintenance:install --admin-pass=admin --data-dir=/dev/shm/nc_int
    - cd build/integration
    - ./run.sh ldap_features/ldap-ocs.feature

trigger:
  branch:
    - master
    - stable*
  event:
    - pull_request
    - push

---
kind: pipeline
name: integration-ldap-openldap-features

steps:
- name: submodules
  image: ghcr.io/nextcloud/continuous-integration-alpine-git:latest
  commands:
    - git submodule update --init
- name: integration-ldap-openldap-features
  image: ghcr.io/nextcloud/continuous-integration-integration-php7.3:latest
  commands:
    - bash tests/drone-run-integration-tests.sh || exit 0
    - ./occ maintenance:install --admin-pass=admin --data-dir=/dev/shm/nc_int
    - ./occ config:system:set redis host --value=cache
    - ./occ config:system:set redis port --value=6379 --type=integer
    - ./occ config:system:set redis timeout --value=0 --type=integer
    - ./occ config:system:set --type string --value "\\OC\\Memcache\\Redis" memcache.local
    - ./occ config:system:set --type string --value "\\OC\\Memcache\\Redis" memcache.distributed
    - cd build/integration
    - ./run.sh ldap_features/ldap-openldap.feature

services:
- name: cache
  image: ghcr.io/nextcloud/continuous-integration-redis:latest
- name: openldap
  image: ghcr.io/nextcloud/continuous-integration-openldap:openldap-7
  environment:
    SLAPD_DOMAIN: nextcloud.ci
    SLAPD_ORGANIZATION: Nextcloud
    SLAPD_PASSWORD: admin
    SLAPD_ADDITIONAL_MODULES: memberof

trigger:
  branch:
    - master
    - stable*
  event:
    - pull_request
    - push

---
kind: pipeline
name: integration-ldap-openldap-uid-features

steps:
    - name: submodules
      image: ghcr.io/nextcloud/continuous-integration-alpine-git:latest
      commands:
          - git submodule update --init
    - name: integration-ldap-openldap-uid-features
      image: ghcr.io/nextcloud/continuous-integration-integration-php7.3:latest
      commands:
          - bash tests/drone-run-integration-tests.sh || exit 0
          - ./occ maintenance:install --admin-pass=admin --data-dir=/dev/shm/nc_int
          - ./occ config:system:set redis host --value=cache
          - ./occ config:system:set redis port --value=6379 --type=integer
          - ./occ config:system:set redis timeout --value=0 --type=integer
          - ./occ config:system:set --type string --value "\\OC\\Memcache\\Redis" memcache.local
          - ./occ config:system:set --type string --value "\\OC\\Memcache\\Redis" memcache.distributed
          - cd build/integration
          - ./run.sh ldap_features/openldap-uid-username.feature

services:
    - name: cache
      image: ghcr.io/nextcloud/continuous-integration-redis:latest
    - name: openldap
      image: ghcr.io/nextcloud/continuous-integration-openldap:openldap-7
      environment:
          SLAPD_DOMAIN: nextcloud.ci
          SLAPD_ORGANIZATION: Nextcloud
          SLAPD_PASSWORD: admin
          SLAPD_ADDITIONAL_MODULES: memberof

trigger:
    branch:
        - master
        - stable*
    event:
        - pull_request
        - push
type: docker

---
kind: pipeline
name: integration-ldap-openldap-numerical-id-features

steps:
- name: submodules
  image: ghcr.io/nextcloud/continuous-integration-alpine-git:latest
  commands:
    - git submodule update --init
- name: integration-ldap-openldap-numerical-id-features
  image: ghcr.io/nextcloud/continuous-integration-integration-php7.3:latest
  commands:
    - bash tests/drone-run-integration-tests.sh || exit 0
    - ./occ maintenance:install --admin-pass=admin --data-dir=/dev/shm/nc_int
    - ./occ config:system:set redis host --value=cache
    - ./occ config:system:set redis port --value=6379 --type=integer
    - ./occ config:system:set redis timeout --value=0 --type=integer
    - ./occ config:system:set --type string --value "\\OC\\Memcache\\Redis" memcache.local
    - ./occ config:system:set --type string --value "\\OC\\Memcache\\Redis" memcache.distributed
    - cd build/integration
    - ./run.sh ldap_features/openldap-numerical-id.feature

services:
- name: cache
  image: ghcr.io/nextcloud/continuous-integration-redis:latest
- name: openldap
  image: ghcr.io/nextcloud/continuous-integration-openldap:openldap-7
  environment:
    SLAPD_DOMAIN: nextcloud.ci
    SLAPD_ORGANIZATION: Nextcloud
    SLAPD_PASSWORD: admin
    SLAPD_ADDITIONAL_MODULES: memberof

trigger:
  branch:
    - master
    - stable*
  event:
    - pull_request
    - push

---
kind: pipeline
name: integration-trashbin

steps:
- name: submodules
  image: ghcr.io/nextcloud/continuous-integration-alpine-git:latest
  commands:
    - git submodule update --init
- name: integration-trashbin
  image: ghcr.io/nextcloud/continuous-integration-integration-php7.3:latest
  commands:
    - bash tests/drone-run-integration-tests.sh || exit 0
    - ./occ maintenance:install --admin-pass=admin --data-dir=/dev/shm/nc_int
    - cd build/integration
    - ./run.sh features/trashbin.feature

trigger:
  branch:
    - master
    - stable*
  event:
    - pull_request
    - push

---
kind: pipeline
name: integration-remote-api

steps:
- name: submodules
  image: ghcr.io/nextcloud/continuous-integration-alpine-git:latest
  commands:
    - git submodule update --init
- name: integration-remote-api
  image: ghcr.io/nextcloud/continuous-integration-integration-php7.3:latest
  commands:
    - bash tests/drone-run-integration-tests.sh || exit 0
    - ./occ maintenance:install --admin-pass=admin --data-dir=/dev/shm/nc_int
    - cd build/integration
    - ./run.sh remoteapi_features/remote.feature

trigger:
  branch:
    - master
    - stable*
  event:
    - pull_request
    - push

---
kind: pipeline
name: integration-download

steps:
- name: submodules
  image: ghcr.io/nextcloud/continuous-integration-alpine-git:latest
  commands:
    - git submodule update --init
- name: integration-download
  image: ghcr.io/nextcloud/continuous-integration-integration-php7.3:latest
  commands:
    - bash tests/drone-run-integration-tests.sh || exit 0
    - ./occ maintenance:install --admin-pass=admin --data-dir=/dev/shm/nc_int
    - cd build/integration
    - ./run.sh --tags ~@large features/download.feature

trigger:
  branch:
    - master
    - stable*
  event:
    - pull_request
    - push

---
kind: pipeline
name: acceptance-access-levels

steps:
- name: submodules
  image: ghcr.io/nextcloud/continuous-integration-alpine-git:latest
  commands:
    - git submodule update --init
- name: acceptance-access-levels
  image: ghcr.io/nextcloud/continuous-integration-acceptance-php7.3:acceptance-php7.3-3
  commands:
    - tests/acceptance/run-local.sh --timeout-multiplier 10 --nextcloud-server-domain acceptance-access-levels --selenium-server selenium:4444 allow-git-repository-modifications features/access-levels.feature

services:
- name: selenium
  image: ghcr.io/nextcloud/continuous-integration-selenium:3.141.59
  environment:
    # Reduce default log level for Selenium server (INFO) as it is too
    # verbose.
    JAVA_OPTS: -Dselenium.LOGGER.level=WARNING

trigger:
  branch:
    - master
    - stable*
  event:
    - pull_request
    - push

#---
#kind: pipeline
#name: acceptance-app-comments
#
#steps:
#- name: submodules
#  image: ghcr.io/nextcloud/continuous-integration-alpine-git:latest
#  commands:
#    - git submodule update --init
#- name: acceptance-app-comments
#  image: ghcr.io/nextcloud/continuous-integration-acceptance-php7.3:acceptance-php7.3-3
#  commands:
#    - tests/acceptance/run-local.sh --timeout-multiplier 10 --nextcloud-server-domain acceptance-app-comments --selenium-server selenium:4444 allow-git-repository-modifications features/app-comments.feature
#
#services:
#- name: selenium
#  image: ghcr.io/nextcloud/continuous-integration-selenium:3.141.59
#  environment:
#    # Reduce default log level for Selenium server (INFO) as it is too
#    # verbose.
#    JAVA_OPTS: -Dselenium.LOGGER.level=WARNING
#
#trigger:
#  branch:
#    - master
#    - stable*
#  event:
#    - pull_request
#    - push
#
---
kind: pipeline
name: acceptance-app-files

steps:
- name: submodules
  image: ghcr.io/nextcloud/continuous-integration-alpine-git:latest
  commands:
    - git submodule update --init
- name: acceptance-app-files
  image: ghcr.io/nextcloud/continuous-integration-acceptance-php7.3:acceptance-php7.3-3
  commands:
    - tests/acceptance/run-local.sh --timeout-multiplier 10 --nextcloud-server-domain acceptance-app-files --selenium-server selenium:4444 allow-git-repository-modifications features/app-files.feature

services:
- name: selenium
  image: ghcr.io/nextcloud/continuous-integration-selenium:3.141.59
  environment:
    # Reduce default log level for Selenium server (INFO) as it is too
    # verbose.
    JAVA_OPTS: -Dselenium.LOGGER.level=WARNING

trigger:
  branch:
    - master
    - stable*
  event:
    - pull_request
    - push

---
kind: pipeline
name: acceptance-app-files-sharing

steps:
- name: submodules
  image: ghcr.io/nextcloud/continuous-integration-alpine-git:latest
  commands:
    - git submodule update --init
- name: acceptance-app-files-sharing
  image: ghcr.io/nextcloud/continuous-integration-acceptance-php7.3:acceptance-php7.3-3
  commands:
    - tests/acceptance/run-local.sh --timeout-multiplier 10 --nextcloud-server-domain acceptance-app-files-sharing --selenium-server selenium:4444 allow-git-repository-modifications features/app-files-sharing.feature

services:
- name: selenium
  image: ghcr.io/nextcloud/continuous-integration-selenium:3.141.59
  environment:
    # Reduce default log level for Selenium server (INFO) as it is too
    # verbose.
    JAVA_OPTS: -Dselenium.LOGGER.level=WARNING

trigger:
  branch:
    - master
    - stable*
  event:
    - pull_request
    - push

---
kind: pipeline
name: acceptance-app-files-sharing-link

steps:
- name: submodules
  image: ghcr.io/nextcloud/continuous-integration-alpine-git:latest
  commands:
    - git submodule update --init
- name: acceptance-app-files-sharing-link
  image: ghcr.io/nextcloud/continuous-integration-acceptance-php7.3:acceptance-php7.3-3
  commands:
    - tests/acceptance/run-local.sh --timeout-multiplier 10 --nextcloud-server-domain acceptance-app-files-sharing-link --selenium-server selenium:4444 allow-git-repository-modifications features/app-files-sharing-link.feature

services:
- name: selenium
  image: ghcr.io/nextcloud/continuous-integration-selenium:3.141.59
  environment:
    # Reduce default log level for Selenium server (INFO) as it is too
    # verbose.
    JAVA_OPTS: -Dselenium.LOGGER.level=WARNING

trigger:
  branch:
    - master
    - stable*
  event:
    - pull_request
    - push

---
kind: pipeline
name: acceptance-app-files-tags

steps:
- name: submodules
  image: ghcr.io/nextcloud/continuous-integration-alpine-git:latest
  commands:
    - git submodule update --init
- name: acceptance-app-files-tags
  image: ghcr.io/nextcloud/continuous-integration-acceptance-php7.3:acceptance-php7.3-3
  commands:
    - tests/acceptance/run-local.sh --timeout-multiplier 10 --nextcloud-server-domain acceptance-app-files-tags --selenium-server selenium:4444 allow-git-repository-modifications features/app-files-tags.feature

services:
- name: selenium
  image: ghcr.io/nextcloud/continuous-integration-selenium:3.141.59
  environment:
    # Reduce default log level for Selenium server (INFO) as it is too
    # verbose.
    JAVA_OPTS: -Dselenium.LOGGER.level=WARNING

trigger:
  branch:
    - master
    - stable*
  event:
    - pull_request
    - push

---
kind: pipeline
name: acceptance-app-theming

steps:
- name: submodules
  image: ghcr.io/nextcloud/continuous-integration-alpine-git:latest
  commands:
    - git submodule update --init
- name: acceptance-app-theming
  image: ghcr.io/nextcloud/continuous-integration-acceptance-php7.3:acceptance-php7.3-3
  commands:
    - tests/acceptance/run-local.sh --timeout-multiplier 10 --nextcloud-server-domain acceptance-app-theming --selenium-server selenium:4444 allow-git-repository-modifications features/app-theming.feature

services:
- name: selenium
  image: ghcr.io/nextcloud/continuous-integration-selenium:3.141.59
  environment:
    # Reduce default log level for Selenium server (INFO) as it is too
    # verbose.
    JAVA_OPTS: -Dselenium.LOGGER.level=WARNING

trigger:
  branch:
    - master
    - stable*
  event:
    - pull_request
    - push

---
kind: pipeline
name: acceptance-header

steps:
- name: submodules
  image: ghcr.io/nextcloud/continuous-integration-alpine-git:latest
  commands:
    - git submodule update --init
- name: acceptance-header
  image: ghcr.io/nextcloud/continuous-integration-acceptance-php7.3:acceptance-php7.3-3
  commands:
    - tests/acceptance/run-local.sh --timeout-multiplier 10 --nextcloud-server-domain acceptance-header --selenium-server selenium:4444 allow-git-repository-modifications features/header.feature

services:
- name: selenium
  image: ghcr.io/nextcloud/continuous-integration-selenium:3.141.59
  environment:
    # Reduce default log level for Selenium server (INFO) as it is too
    # verbose.
    JAVA_OPTS: -Dselenium.LOGGER.level=WARNING

trigger:
  branch:
    - master
    - stable*
  event:
    - pull_request
    - push

---
kind: pipeline
name: acceptance-login

steps:
- name: submodules
  image: ghcr.io/nextcloud/continuous-integration-alpine-git:latest
  commands:
    - git submodule update --init
- name: acceptance-login
  image: ghcr.io/nextcloud/continuous-integration-acceptance-php7.3:acceptance-php7.3-3
  commands:
    - tests/acceptance/run-local.sh --timeout-multiplier 10 --nextcloud-server-domain acceptance-login --selenium-server selenium:4444 allow-git-repository-modifications features/login.feature

services:
- name: selenium
  image: ghcr.io/nextcloud/continuous-integration-selenium:3.141.59
  environment:
    # Reduce default log level for Selenium server (INFO) as it is too
    # verbose.
    JAVA_OPTS: -Dselenium.LOGGER.level=WARNING

trigger:
  branch:
    - master
    - stable*
  event:
    - pull_request
    - push

---
kind: pipeline
name: acceptance-users

steps:
- name: submodules
  image: ghcr.io/nextcloud/continuous-integration-alpine-git:latest
  commands:
    - git submodule update --init
- name: acceptance-users
  image: ghcr.io/nextcloud/continuous-integration-acceptance-php7.3:acceptance-php7.3-3
  commands:
    - tests/acceptance/run-local.sh --timeout-multiplier 10 --nextcloud-server-domain acceptance-users --selenium-server selenium:4444 allow-git-repository-modifications features/users.feature

services:
- name: selenium
  image: ghcr.io/nextcloud/continuous-integration-selenium:3.141.59
  environment:
    # Reduce default log level for Selenium server (INFO) as it is too
    # verbose.
    JAVA_OPTS: -Dselenium.LOGGER.level=WARNING

trigger:
  branch:
    - master
    - stable*
  event:
    - pull_request
    - push

---
kind: pipeline
name: acceptance-apps

steps:
- name: submodules
  image: ghcr.io/nextcloud/continuous-integration-alpine-git:latest
  commands:
    - git submodule update --init
- name: acceptance-apps
  image: ghcr.io/nextcloud/continuous-integration-acceptance-php7.3:acceptance-php7.3-3
  commands:
    - tests/acceptance/run-local.sh --timeout-multiplier 10 --nextcloud-server-domain acceptance-apps --selenium-server selenium:4444 allow-git-repository-modifications features/apps.feature

services:
- name: selenium
  image: ghcr.io/nextcloud/continuous-integration-selenium:3.141.59
  environment:
    # Reduce default log level for Selenium server (INFO) as it is too
    # verbose.
    JAVA_OPTS: -Dselenium.LOGGER.level=WARNING

trigger:
  branch:
    - master
    - stable*
  event:
    - pull_request
    - push

---
kind: pipeline
name: nodb-codecov

steps:
- name: submodules
  image: ghcr.io/nextcloud/continuous-integration-alpine-git:latest
  commands:
    - git submodule update --init
- name: nodb-codecov
  image: ghcr.io/nextcloud/continuous-integration-php7.4:php7.4-3
  environment:
      CODECOV_TOKEN:
          from_secret: CODECOV_TOKEN
      XDEBUG_MODE: coverage
  commands:
    - phpenmod xdebug
    - TEST_SELECTION=NODB ./autotest.sh sqlite
    - wget https://codecov.io/bash -O codecov.sh
    - bash codecov.sh -Z -C $DRONE_COMMIT -f tests/autotest-clover-sqlite.xml

services:
- name: cache
  image: ghcr.io/nextcloud/continuous-integration-redis:latest

trigger:
  branch:
    - master
    - stable*
  event:
    - push

---
kind: pipeline
name: db-codecov

steps:
- name: submodules
  image: ghcr.io/nextcloud/continuous-integration-alpine-git:latest
  commands:
    - git submodule update --init
- name: db-codecov
  image: ghcr.io/nextcloud/continuous-integration-php7.4:php7.4-3
  environment:
      CODECOV_TOKEN:
          from_secret: CODECOV_TOKEN
      XDEBUG_MODE: coverage
  commands:
    - phpenmod xdebug
    - TEST_SELECTION=QUICKDB ./autotest.sh sqlite
    - wget https://codecov.io/bash -O codecov.sh
    - bash codecov.sh -Z -C $DRONE_COMMIT -f tests/autotest-clover-sqlite.xml

services:
- name: cache
  image: ghcr.io/nextcloud/continuous-integration-redis:latest

trigger:
  branch:
    - master
    - stable*
  event:
    - push

---
kind: pipeline
name: object-store-s3

steps:
- name: minio
  image: ghcr.io/nextcloud/continuous-integration-minio:latest
  detach: true
  commands:
    - mkdir /s3data
    - minio server /s3data
  environment:
    MINIO_ROOT_USER: nextcloud
    MINIO_ROOT_PASSWORD: nextcloud
- name: submodules
  image: ghcr.io/nextcloud/continuous-integration-alpine-git:latest
  commands:
    - git submodule update --init
- name: object-store
  image: ghcr.io/nextcloud/continuous-integration-php7.4:php7.4-3
  environment:
      OBJECT_STORE: s3
      CODECOV_TOKEN:
          from_secret: CODECOV_TOKEN
  commands:
    - phpenmod xdebug
    - ./tests/drone-wait-objectstore.sh
    - TEST_SELECTION=PRIMARY-s3 ./autotest.sh sqlite
    - wget https://codecov.io/bash -O codecov.sh
    - bash codecov.sh -C $DRONE_COMMIT -f tests/autotest-clover-sqlite.xml

trigger:
  branch:
    - master
    - stable*
  event:
    - pull_request
    - push

---
kind: pipeline
name: object-store-azure

steps:
- name: submodules
  image: ghcr.io/nextcloud/continuous-integration-alpine-git:latest
  commands:
    - git submodule update --init
- name: object-store
  image: ghcr.io/nextcloud/continuous-integration-php7.4:php7.4-3
  environment:
      OBJECT_STORE: azure
      CODECOV_TOKEN:
          from_secret: CODECOV_TOKEN
  commands:
    - phpenmod xdebug
    - ./tests/drone-wait-objectstore.sh
    - TEST_SELECTION=PRIMARY-azure ./autotest.sh sqlite
    - wget https://codecov.io/bash -O codecov.sh
    - bash codecov.sh -C $DRONE_COMMIT -f tests/autotest-clover-sqlite.xml

services:
- name: azurite
  image: ghcr.io/nextcloud/continuous-integration-azurite:latest
  environment:
    executable: blob

trigger:
  branch:
    - master
    - stable*
  event:
    - pull_request
    - push

---
#kind: pipeline
#name: object-store-swift-v2
#
#clone:
#  depth: 1
#
#steps:
#- name: submodules
#  image: ghcr.io/nextcloud/continuous-integration-alpine-git:latest
#  commands:
#    - git submodule update --init
#- name: object-store
#  image: nextcloudci/php7.1:php7.1-16
#  commands:
#    - phpenmod xdebug
#    - ./tests/drone-wait-objectstore.sh
#    - TEST_SELECTION=PRIMARY-${OBJECT_STORE} ./autotest.sh sqlite
#    - wget https://codecov.io/bash -O codecov.sh
#    - sh -c "if [ '$DRONE_BUILD_EVENT' = 'pull_request' ]; then bash codecov.sh -B $DRONE_BRANCH -C $DRONE_COMMIT -P $DRONE_PULL_REQUEST -t 117641e2-a9e8-4b7b-984b-ae872d9b05f5 -f tests/autotest-clover-sqlite.xml; fi"
#    - sh -c "if [ '$DRONE_BUILD_EVENT' != 'pull_request' ]; then bash codecov.sh -B $DRONE_BRANCH -C $DRONE_COMMIT -t 117641e2-a9e8-4b7b-984b-ae872d9b05f5 -f tests/autotest-clover-sqlite.xml; fi"
#
#services:
#- name: dockswift
#  image: icewind1991/dockswift:nextcloud-ci
#  environment:
#    IPADDRESS: dockswift
#
#trigger:
#  branch:
#    - master
#    - stable*
#  event:
#    - pull_request
#    - push
#
#---
#kind: pipeline
#name: object-store-swift-v3
#
#clone:
#  depth: 1
#
#steps:
#- name: submodules
#  image: ghcr.io/nextcloud/continuous-integration-alpine-git:latest
#  commands:
#    - git submodule update --init
#- name: object-store
#  image: nextcloudci/php7.1:php7.1-16
#  commands:
#    - phpenmod xdebug
#    - ./tests/drone-wait-objectstore.sh
#    - TEST_SELECTION=PRIMARY-${OBJECT_STORE} ./autotest.sh sqlite
#    - wget https://codecov.io/bash -O codecov.sh
#    - sh -c "if [ '$DRONE_BUILD_EVENT' = 'pull_request' ]; then bash codecov.sh -B $DRONE_BRANCH -C $DRONE_COMMIT -P $DRONE_PULL_REQUEST -t 117641e2-a9e8-4b7b-984b-ae872d9b05f5 -f tests/autotest-clover-sqlite.xml; fi"
#    - sh -c "if [ '$DRONE_BUILD_EVENT' != 'pull_request' ]; then bash codecov.sh -B $DRONE_BRANCH -C $DRONE_COMMIT -t 117641e2-a9e8-4b7b-984b-ae872d9b05f5 -f tests/autotest-clover-sqlite.xml; fi"
#
#services:
#- name: dockswift
#  image: icewind1991/dockswift:nextcloud-ci
#  environment:
#    IPADDRESS: dockswift
#
#trigger:
#  branch:
#    - master
#    - stable*
#  event:
#    - pull_request
#    - push
#
#---
kind: pipeline
name: memcache-memcached

steps:
- name: submodules
  image: ghcr.io/nextcloud/continuous-integration-alpine-git:latest
  commands:
    - git submodule update --init
- name: memcache-memcached
  image: nextcloudci/php7.3-memcached:php7.3-memcached-3
  commands:
    - phpenmod xdebug
    - service memcached restart
    - ./autotest.sh sqlite tests/lib/Memcache/MemcachedTest.php
    - wget https://codecov.io/bash -O codecov.sh
    - sh -c "if [ '$DRONE_BUILD_EVENT' = 'pull_request' ]; then bash codecov.sh -B $DRONE_BRANCH -C $DRONE_COMMIT -P $DRONE_PULL_REQUEST -t 117641e2-a9e8-4b7b-984b-ae872d9b05f5 -f tests/autotest-clover-sqlite.xml; fi"
    - sh -c "if [ '$DRONE_BUILD_EVENT' != 'pull_request' ]; then bash codecov.sh -B $DRONE_BRANCH -C $DRONE_COMMIT -t 117641e2-a9e8-4b7b-984b-ae872d9b05f5 -f tests/autotest-clover-sqlite.xml; fi"

trigger:
  branch:
    - master
    - stable*
  event:
    - pull_request
    - push

#---
#kind: pipeline
#name: memcache-redis-cluster
#
#steps:
#- name: submodules
#  image: ghcr.io/nextcloud/continuous-integration-alpine-git:latest
#  commands:
#    - git submodule update --init
#- name: memcache-redis-cluster
#  image: ghcr.io/nextcloud/continuous-integration-php7.3:php7.3-6
#  commands:
#    - phpenmod xdebug
#    - sleep 20
#    - ENABLE_REDIS_CLUSTER=true ./autotest.sh sqlite tests/lib/Memcache/RedisTest.php
#    - wget https://codecov.io/bash -O codecov.sh
#    - sh -c "if [ '$DRONE_BUILD_EVENT' = 'pull_request' ]; then bash codecov.sh -B $DRONE_BRANCH -C $DRONE_COMMIT -P $DRONE_PULL_REQUEST -t 117641e2-a9e8-4b7b-984b-ae872d9b05f5 -f tests/autotest-clover-sqlite.xml; fi"
#    - sh -c "if [ '$DRONE_BUILD_EVENT' != 'pull_request' ]; then bash codecov.sh -B $DRONE_BRANCH -C $DRONE_COMMIT -t 117641e2-a9e8-4b7b-984b-ae872d9b05f5 -f tests/autotest-clover-sqlite.xml; fi"
#
#services:
#- name: cache-cluster
#  image: morrisjobke/redis-cluster
#
#trigger:
#  branch:
#    - master
#    - stable*
#  event:
#    - pull_request
#    - push<|MERGE_RESOLUTION|>--- conflicted
+++ resolved
@@ -297,13 +297,8 @@
   image: ghcr.io/nextcloud/continuous-integration-alpine-git:latest
   commands:
     - git submodule update --init
-<<<<<<< HEAD
 - name: mariadb10.2-php7.3
-  image: nextcloudci/php7.3:php7.3-5
-=======
-- name: mariadb10.1-php7.3
   image: ghcr.io/nextcloud/continuous-integration-php7.3:php7.3-6
->>>>>>> 643e85cf
   commands:
     - bash tests/drone-run-php-tests.sh || exit 0
     - NOCOVERAGE=true TEST_SELECTION=DB ./autotest.sh mariadb
@@ -312,11 +307,7 @@
 - name: cache
   image: ghcr.io/nextcloud/continuous-integration-redis:latest
 - name: mariadb
-<<<<<<< HEAD
-  image: mariadb:10.2
-=======
-  image: ghcr.io/nextcloud/continuous-integration-mariadb-10.1:10.1
->>>>>>> 643e85cf
+  image: ghcr.io/nextcloud/continuous-integration-mariadb-10.2:10.2
   environment:
     MYSQL_ROOT_PASSWORD: owncloud
     MYSQL_USER: oc_autotest
@@ -341,13 +332,8 @@
   image: ghcr.io/nextcloud/continuous-integration-alpine-git:latest
   commands:
     - git submodule update --init
-<<<<<<< HEAD
 - name: mariadb10.3-php7.3
-  image: nextcloudci/php7.3:php7.3-5
-=======
-- name: mariadb10.2-php7.3
   image: ghcr.io/nextcloud/continuous-integration-php7.3:php7.3-6
->>>>>>> 643e85cf
   commands:
     - bash tests/drone-run-php-tests.sh || exit 0
     - NOCOVERAGE=true TEST_SELECTION=DB ./autotest.sh mariadb
@@ -356,11 +342,7 @@
 - name: cache
   image: ghcr.io/nextcloud/continuous-integration-redis:latest
 - name: mariadb
-<<<<<<< HEAD
-  image: mariadb:10.3
-=======
-  image: ghcr.io/nextcloud/continuous-integration-mariadb-10.2:10.2
->>>>>>> 643e85cf
+  image: ghcr.io/nextcloud/continuous-integration-mariadb-10.3:10.3
   environment:
     MYSQL_ROOT_PASSWORD: owncloud
     MYSQL_USER: oc_autotest
@@ -386,13 +368,8 @@
   image: ghcr.io/nextcloud/continuous-integration-alpine-git:latest
   commands:
     - git submodule update --init
-<<<<<<< HEAD
-- name: mariadb10.4-php7.4
-  image: nextcloudci/php7.4:php7.4-3
-=======
-- name: mariadb10.3-php7.3
+- name: mariadb10.4-php7.3
   image: ghcr.io/nextcloud/continuous-integration-php7.3:php7.3-6
->>>>>>> 643e85cf
   commands:
     - bash tests/drone-run-php-tests.sh || exit 0
     - NOCOVERAGE=true TEST_SELECTION=DB ./autotest.sh mariadb
@@ -406,11 +383,7 @@
 - name: cache
   image: ghcr.io/nextcloud/continuous-integration-redis:latest
 - name: mariadb
-<<<<<<< HEAD
-  image: mariadb:10.4
-=======
-  image: ghcr.io/nextcloud/continuous-integration-mariadb-10.3:10.3
->>>>>>> 643e85cf
+  image: ghcr.io/nextcloud/continuous-integration-mariadb-10.4:10.4
   environment:
     MYSQL_ROOT_PASSWORD: owncloud
     MYSQL_USER: oc_autotest
@@ -436,13 +409,8 @@
   image: ghcr.io/nextcloud/continuous-integration-alpine-git:latest
   commands:
     - git submodule update --init
-<<<<<<< HEAD
 - name: mariadb10.5-php7.4
-  image: nextcloudci/php7.4:php7.4-3
-=======
-- name: mariadb10.4-php7.4
   image: ghcr.io/nextcloud/continuous-integration-php7.4:php7.4-3
->>>>>>> 643e85cf
   commands:
     - bash tests/drone-run-php-tests.sh || exit 0
     - NOCOVERAGE=true TEST_SELECTION=DB ./autotest.sh mariadb
@@ -451,11 +419,7 @@
 - name: cache
   image: ghcr.io/nextcloud/continuous-integration-redis:latest
 - name: mariadb
-<<<<<<< HEAD
-  image: mariadb:10.5
-=======
-  image: ghcr.io/nextcloud/continuous-integration-mariadb-10.4:10.4
->>>>>>> 643e85cf
+  image: ghcr.io/nextcloud/continuous-integration-mariadb-10.5:10.5
   environment:
     MYSQL_ROOT_PASSWORD: owncloud
     MYSQL_USER: oc_autotest
