--- conflicted
+++ resolved
@@ -165,10 +165,6 @@
 			$memoryAfter = memory_get_usage();
 			$memoryPeakAfter = memory_get_peak_usage();
 
-<<<<<<< HEAD
-			if ($memoryAfter - $memoryBefore > 50_000_000) {
-				$logger->warning('Used memory grew by more than 50 MB when executing job ' . $jobDetails . ': ' . Util::humanFileSize($memoryAfter). ' (before: ' . Util::humanFileSize($memoryBefore) . ')', ['app' => 'cron']);
-=======
 			$cronInterval = 5 * 60;
 			$timeSpent = $timeAfter - $timeBefore;
 			if ($timeSpent > $cronInterval) {
@@ -186,9 +182,8 @@
 				);
 			}
 
-			if ($memoryAfter - $memoryBefore > 10_000_000) {
-				$logger->warning('Used memory grew by more than 10 MB when executing job ' . $jobDetails . ': ' . Util::humanFileSize($memoryAfter). ' (before: ' . Util::humanFileSize($memoryBefore) . ')', ['app' => 'cron']);
->>>>>>> b3e42701
+			if ($memoryAfter - $memoryBefore > 50_000_000) {
+				$logger->warning('Used memory grew by more than 50 MB when executing job ' . $jobDetails . ': ' . Util::humanFileSize($memoryAfter). ' (before: ' . Util::humanFileSize($memoryBefore) . ')', ['app' => 'cron']);
 			}
 			if ($memoryPeakAfter > 300_000_000 && $memoryPeakBefore <= 300_000_000) {
 				$logger->warning('Cron job used more than 300 MB of ram after executing job ' . $jobDetails . ': ' . Util::humanFileSize($memoryPeakAfter) . ' (before: ' . Util::humanFileSize($memoryPeakBefore) . ')', ['app' => 'cron']);
