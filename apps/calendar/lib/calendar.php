--- conflicted
+++ resolved
@@ -231,19 +231,12 @@
 	public static function getCalendarColorOptions(){
 		return array(
 			'ff0000', // "Red"
-<<<<<<< HEAD
-			'00ff00', // "Green"
-=======
 			'b3dc6c', // "Green"
->>>>>>> 039bbfde
 			'ffff00', // "Yellow"
 			'808000', // "Olive"
 			'ffa500', // "Orange"
 			'ff7f50', // "Coral"
 			'ee82ee', // "Violet"
-<<<<<<< HEAD
-			'ecc255', // dark yellow
-=======
 			'9fc6e7', // "light blue"
 		);
 	}
@@ -253,7 +246,6 @@
 			'backgroundColor' => '#'.$calendar['calendarcolor'],
 			'borderColor' => '#888',
 			'textColor' => 'black',
->>>>>>> 039bbfde
 		);
 	}
 }