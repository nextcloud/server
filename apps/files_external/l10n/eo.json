{ "translations": {
    "External storages" : "Eksteraj konservejoj",
    "Personal" : "Persona",
    "System" : "Sistemo",
    "Grant access" : "Doni alirpermeson",
    "Error configuring OAuth1" : "Eraro dum agordo de OAuth1",
    "Please provide a valid app key and secret." : "Bv. doni validan aplikaĵan ŝlosilon kaj sekreton.",
    "Error configuring OAuth2" : "Eraro dum agordo de OAuth2",
    "Generate keys" : "Generi ŝlosilojn",
    "Error generating key pair" : "Eraro dum generado de ŝlosila paro",
    "All users. Type to select user or group." : "Ĉiuj uzantoj. Entajpu por elekti uzanton aŭ grupon.",
    "(group)" : "(grupo)",
    "Compatibility with Mac NFD encoding (slow)" : "Kongrueco kun Makintoŝa „NFD“ signara kodoprezento (malrapide)",
    "Enable encryption" : "Ŝalti ĉifradon",
    "Enable previews" : "Ŝalti antaŭrigardojn",
    "Enable sharing" : "Ŝalti kunhavigadon",
    "Check for changes" : "Serĉi la modifojn",
    "Never" : "Neniam",
    "Once every direct access" : "Unufoje okaze de senpera aliro",
    "Read only" : "Nurlega",
    "Delete" : "Forigi",
    "Admin defined" : "Difinita de administranto",
    "Are you sure you want to delete this external storage?" : "Ĉu vi certas, ke vi volas forigi tiun eksteran konservejon?",
    "Delete storage?" : "Ĉu forigi konservejon?",
    "Saved" : "Konservita",
    "Saving …" : "Konservado...",
    "Save" : "Konservi",
    "Empty response from the server" : "Malplena respondo el la servilo",
    "Couldn't access. Please log out and in again to activate this mount point" : "Aliro ne eblis. Bv. elsaluti kaj re-ensaluti por aktivigi tiun surmetingon",
    "Couldn't get the information from the remote server: {code} {type}" : "Ne eblis havi informojn el la fora servilo: {code} {type}",
    "Couldn't get the list of external mount points: {type}" : "Ne eblis havi listojn de eksteraj surmetingoj: {type}",
    "There was an error with message: " : "Estis eraro kun la jena mesaĝo:",
    "External mount error" : "Eraro de surmetingo ekstera",
    "external-storage" : "external-storage",
    "Couldn't fetch list of Windows network drive mount points: Empty response from server" : "Ne eblis ricevi liston de surmetingoj el Windows-retdisko: malplena respondo el la servilo",
    "Please enter the credentials for the {mount} mount" : "Bv. entajpi la akreditilojn de la surmetingo {mount}",
    "Username" : "Uzantnomo",
    "Password" : "Pasvorto",
    "Credentials saved" : "Akreditiloj konservitaj",
    "Credentials saving failed" : "Konservo de akreditiloj malsukcesis",
    "Credentials required" : "Akreditiloj bezonataj",
    "Storage with ID \"%d\" not found" : "Konservejo kun identigilo „%d“ ne trovita",
    "Invalid backend or authentication mechanism class" : "Nevalida interna tipo aŭ aŭtentiga klaso",
    "Invalid mount point" : "Nevalida surmetingo",
    "Objectstore forbidden" : "„Objectstore“ malpermesata",
    "Invalid storage backend \"%s\"" : "Nevalida konserveja interna servo „%s“",
    "Not permitted to use backend \"%s\"" : "Ne permesatas uzi internan servon „%s“",
    "Not permitted to use authentication mechanism \"%s\"" : "Ne permesatas uzi aŭtentigan metodon „%s“",
    "Unsatisfied backend parameters" : "Neplenumitaj internservaj parametroj",
    "Unsatisfied authentication mechanism parameters" : "Neplenumitaj aŭtentigmetodaj parametroj",
    "Insufficient data: %s" : "Nesufiĉaj datumoj: %s",
    "%s" : "%s",
    "Storage with ID \"%d\" is not user editable" : "Konservejo kun identigilo „%d“ ne estas modifebla de uzantoj",
    "Access key" : "Alira ŝlosilo",
    "Secret key" : "Sekreta ŝlosilo",
    "Builtin" : "Interne instalita",
    "None" : "Nenio",
    "OAuth1" : "OAuth1",
    "App key" : "Aplikaĵa ŝlosilo",
    "App secret" : "Aplikaĵosekreto",
    "OAuth2" : "OAuth2",
    "Client ID" : "Klientidentigilo",
    "Client secret" : "Klientosekreto",
    "OpenStack v2" : "OpenStack v2",
    "Tenant name" : "Nomo de la loĝanto (angle „tenant“)",
    "Identity endpoint URL" : "Retadreso de identeca finpunkto (angle „Identity endpoint“)",
    "OpenStack v3" : "OpenStack v3",
    "Domain" : "Domajno",
    "Rackspace" : "Rackspace",
    "API key" : "API-ŝlosilo",
    "Global credentials" : "Ĝeneralaj akreditiloj",
    "Log-in credentials, save in database" : "Ensalutaj akreditiloj, konservi en datumbazo",
    "Username and password" : "Uzantnomo kaj pasvorto",
    "Log-in credentials, save in session" : "Ensalutaj akreditiloj, konservi en seanco",
    "Global credentials, user entered" : "Ĝeneralaj akreditiloj, tajpitaj de la uzanto",
    "User entered, store in database" : "Entajpita de uzanto, konservi en datumbazo",
    "RSA public key" : "Publika RSA-ŝlosilo",
    "Public key" : "Publika ŝlosilo",
    "RSA private key" : "Privata RSA-ŝlosilo",
    "Private key" : "Privata ŝlosilo",
    "Kerberos ticket" : "Kerberos-bileto (angle „ticket“)",
    "Amazon S3" : "Amazon S3",
    "Bucket" : "Ujo (angle „bucket“)",
    "Hostname" : "Gastigonomo",
    "Port" : "Pordo",
    "Region" : "Regiono",
    "Enable SSL" : "Ŝalti SSL-on",
    "Enable Path Style" : "Uzi vojan stilon („path style“ angle)",
    "Legacy (v2) authentication" : "Aŭtentigo per malnova v2",
    "WebDAV" : "WebDAV",
    "URL" : "Retadreso",
    "Remote subfolder" : "Fora subdosierujo",
    "Secure https://" : "Sekura https://",
    "FTP" : "FTP",
    "Host" : "Gastigo",
    "Secure ftps://" : "Sekura ftps://",
    "Local" : "Loka",
    "Location" : "Loko",
    "Nextcloud" : "Nextcloud",
    "SFTP" : "SFTP",
    "Root" : "Radiko",
    "SFTP with secret key login" : "SFTP kun sekretoŝlosila ensaluto",
    "SMB / CIFS" : "SMB / CIFS",
    "Share" : "Kunhavigi",
    "Show hidden files" : "Montri kaŝitajn dosierojn",
<<<<<<< HEAD
=======
    "Timeout" : "Eltempiĝo",
>>>>>>> a0da3ea2
    "SMB / CIFS using OC login" : "SMB / CIFS uzante OC-ensaluto",
    "Username as share" : "Uzantonmo kiel kunhavo",
    "OpenStack Object Storage" : "OpenStack Object Storage",
    "Service name" : "Servonomo",
    "Request timeout (seconds)" : "Eltempiĝo (sekundoj)",
    "The cURL support in PHP is not enabled or installed. Mounting of %s is not possible. Please ask your system administrator to install it." : "Subteno de cURL en PHP ne estas ebligita aŭ instalita. Surmetado de %s ne eblas. Bv. vidi kun via administranto.",
    "The FTP support in PHP is not enabled or installed. Mounting of %s is not possible. Please ask your system administrator to install it." : "Subteno de FTP en PHP ne estas ebligita aŭ instalita. Surmetado de %s ne eblas. Bv. vidi kun via administranto.",
    "\"%1$s\" is not installed. Mounting of %2$s is not possible. Please ask your system administrator to install it." : "„%1$s“ ne estas instalita. Surmetado de %2$s ne eblas. Bv. vidi kun via administranto.",
    "External storage support" : "Subteno de ekstera konservejo",
    "Adds basic external storage support" : "Aldonas bazan subtenon por ekstera konservejo",
    "This application enables administrators to configure connections to external storage providers, such as FTP servers, S3 or SWIFT object stores, other Nextcloud servers, WebDAV servers, and more. Administrators can choose which types of storage to enable and can mount these storage locations for a user, a group, or the entire system. Users will see a new folder appear in their root Nextcloud directory, which they can access and use like any other Nextcloud folder. External storage also allows users to share files stored in these external locations. In these cases, the credentials for the owner of the file are used when the recipient requests the file from external storage, thereby ensuring that the recipient can access the shared file.\n\nExternal storage can be configured using the GUI or at the command line. This second option provides the advanced user with more flexibility for configuring bulk external storage mounts and setting mount priorities. More information is available in the external storage GUI documentation and the external storage Configuration File documentation." : "Tiu aplikaĵo ebligas al administranto agordi konektojn al eksteraj konservejoj, kiel FTP-serviloj, S3- aŭ SWIFT-objektkonservejoj, aliaj Nextcloud-serviloj, WebDAV-serviloj, kaj pli. Administranto ebligas certajn tipojn de konservejo kaj povas surmeti ilin por iu uzanto, iu grupo aŭ ĉiuj. Uzantoj vidos novan dosierujon, kiuj aperos en la radiko de ilia Nextcloud. Ekstera konservejo ankaŭ ebligas al uzantoj kunhavigi dosierojn konservitajn ene. Tiuokaze, akreditiloj de la dosierposedanto uziĝas, kiam la ricevanto petas la dosieron el la ekstera konservejo, por certigi, ke la ricevanto povas aliri la kunhavigitan dosieron.\n\nEkstera konservejo agordiĝas per grafika fasado aŭ komandlinie. Tiu lasta opcio estas pli fleksa por spertulo: amasa agordo de surmetingoj kaj de surmetingaj prioritatoj. Pli da informoj disponeblas en la dokumentaro pri ekstera konservejo.",
    "No external storage configured or you don't have the permission to configure them" : "Neniu ekstera konservejo agordita, aŭ vi ne rajtas agordi ĝin.",
    "Name" : "Nomo",
    "Storage type" : "Konserveja tipo",
    "Scope" : "Amplekso",
    "Open documentation" : "Malfermi la dokumentaron",
    "External storage enables you to mount external storage services and devices as secondary Nextcloud storage devices. You may also allow users to mount their own external storage services." : "Ekstera konservejo ebligas al vi surmeti servojn de ekstera konservejo kaj aparatojn, kiel kromajn konservejojn. Vi povas ankaŭ permesi al uzantoj surmeti ilian proprajn eksterajn konservejojn.",
    "Folder name" : "Dosierujnomo",
    "External storage" : "Ekstera konservejo",
    "Authentication" : "Aŭtentigo",
    "Configuration" : "Agordo",
    "Available for" : "Disponebla por",
    "Click to recheck the configuration" : "Alklaku por rekontroli la agordon",
    "Add storage" : "Aldoni konservejon",
    "Advanced settings" : "Altanivela agordo",
    "Allow users to mount external storage" : "Permesi al uzantoj surmeti eksteran konservejon",
    "Global credentials can be used to authenticate with multiple external storages that have the same credentials." : "Ĝeneralaj akreditiloj utilas, kiam pluraj eksteraj konservejoj kunuzas la samajn akreditilojn.",
    "Saving..." : "Konservado..."
},"pluralForm" :"nplurals=2; plural=(n != 1);"
}<|MERGE_RESOLUTION|>--- conflicted
+++ resolved
@@ -103,10 +103,7 @@
     "SMB / CIFS" : "SMB / CIFS",
     "Share" : "Kunhavigi",
     "Show hidden files" : "Montri kaŝitajn dosierojn",
-<<<<<<< HEAD
-=======
     "Timeout" : "Eltempiĝo",
->>>>>>> a0da3ea2
     "SMB / CIFS using OC login" : "SMB / CIFS uzante OC-ensaluto",
     "Username as share" : "Uzantonmo kiel kunhavo",
     "OpenStack Object Storage" : "OpenStack Object Storage",
