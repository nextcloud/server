--- conflicted
+++ resolved
@@ -18,15 +18,7 @@
     "Select all" : "Избери се",
     "Name" : "Име",
     "Actions" : "Акции",
-<<<<<<< HEAD
-    "Deleted" : "Избришан",
-    "Delete" : "Избриши",
-    "Couldn't delete %s permanently" : "Не можеше трајно да се избрише %s",
-    "Couldn't restore %s" : "Неможе да се врати %s",
-    "Error" : "Грешка"
-=======
     "Deleted" : "Избришана",
     "Delete" : "Избриши"
->>>>>>> a0da3ea2
 },"pluralForm" :"nplurals=2; plural=(n % 10 == 1 && n % 100 != 11) ? 0 : 1;"
 }