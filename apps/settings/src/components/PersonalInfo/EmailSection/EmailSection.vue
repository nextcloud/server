<!--
  - SPDX-FileCopyrightText: 2021 Nextcloud GmbH and Nextcloud contributors
  - SPDX-License-Identifier: AGPL-3.0-or-later
-->

<template>
	<section class="section-emails">
		<HeaderBar :input-id="inputId"
			:readable="primaryEmail.readable"
			:is-editable="true"
			:is-multi-value-supported="true"
			:is-valid-section="isValidSection"
			:scope.sync="primaryEmail.scope"
			@add-additional="onAddAdditionalEmail" />

<<<<<<< HEAD
		<template v-if="emailAddressChangeSupported">
			<Email :primary="true"
=======
		<template v-if="displayNameChangeSupported">
			<Email :input-id="inputId"
				:primary="true"
>>>>>>> b4d7498c
				:scope.sync="primaryEmail.scope"
				:email.sync="primaryEmail.value"
				:active-notification-email.sync="notificationEmail"
				@update:email="onUpdateEmail"
				@update:notification-email="onUpdateNotificationEmail" />
		</template>

		<span v-else>
			{{ primaryEmail.value || t('settings', 'No email address set') }}
		</span>

		<template v-if="additionalEmails.length">
			<!-- TODO use unique key for additional email when uniqueness can be guaranteed, see https://github.com/nextcloud/server/issues/26866 -->
			<Email v-for="(additionalEmail, index) in additionalEmails"
				:key="additionalEmail.key"
				class="section-emails__additional-email"
				:index="index"
				:scope.sync="additionalEmail.scope"
				:email.sync="additionalEmail.value"
				:local-verification-state="parseInt(additionalEmail.locallyVerified, 10)"
				:active-notification-email.sync="notificationEmail"
				@update:email="onUpdateEmail"
				@update:notification-email="onUpdateNotificationEmail"
				@delete-additional-email="onDeleteAdditionalEmail(index)" />
		</template>
	</section>
</template>

<script>
import { loadState } from '@nextcloud/initial-state'

import Email from './Email.vue'
import HeaderBar from '../shared/HeaderBar.vue'

import { ACCOUNT_PROPERTY_READABLE_ENUM, DEFAULT_ADDITIONAL_EMAIL_SCOPE, NAME_READABLE_ENUM } from '../../../constants/AccountPropertyConstants.js'
import { savePrimaryEmail, removeAdditionalEmail } from '../../../service/PersonalInfo/EmailService.js'
import { validateEmail } from '../../../utils/validate.js'
import { handleError } from '../../../utils/handlers.ts'

const { emailMap: { additionalEmails, primaryEmail, notificationEmail } } = loadState('settings', 'personalInfoParameters', {})
const { emailAddressChangeSupported } = loadState('settings', 'accountParameters', {})

export default {
	name: 'EmailSection',

	components: {
		HeaderBar,
		Email,
	},

	data() {
		return {
			accountProperty: ACCOUNT_PROPERTY_READABLE_ENUM.EMAIL,
			additionalEmails: additionalEmails.map(properties => ({ ...properties, key: this.generateUniqueKey() })),
			emailAddressChangeSupported,
			primaryEmail: { ...primaryEmail, readable: NAME_READABLE_ENUM[primaryEmail.name] },
			notificationEmail,
		}
	},

	computed: {
		firstAdditionalEmail() {
			if (this.additionalEmails.length) {
				return this.additionalEmails[0].value
			}
			return null
		},

		inputId() {
			return `account-property-${this.primaryEmail.name}`
		},

		isValidSection() {
			return validateEmail(this.primaryEmail.value)
				&& this.additionalEmails.map(({ value }) => value).every(validateEmail)
		},

		primaryEmailValue: {
			get() {
				return this.primaryEmail.value
			},
			set(value) {
				this.primaryEmail.value = value
			},
		},
	},

	methods: {
		onAddAdditionalEmail() {
			if (this.isValidSection) {
				this.additionalEmails.push({ value: '', scope: DEFAULT_ADDITIONAL_EMAIL_SCOPE, key: this.generateUniqueKey() })
			}
		},

		onDeleteAdditionalEmail(index) {
			this.$delete(this.additionalEmails, index)
		},

		async onUpdateEmail() {
			if (this.primaryEmailValue === '' && this.firstAdditionalEmail) {
				const deletedEmail = this.firstAdditionalEmail
				await this.deleteFirstAdditionalEmail()
				this.primaryEmailValue = deletedEmail
				await this.updatePrimaryEmail()
			}
		},

		async onUpdateNotificationEmail(email) {
			this.notificationEmail = email
		},

		async updatePrimaryEmail() {
			try {
				const responseData = await savePrimaryEmail(this.primaryEmailValue)
				this.handleResponse(responseData.ocs?.meta?.status)
			} catch (e) {
				this.handleResponse(
					'error',
					t('settings', 'Unable to update primary email address'),
					e,
				)
			}
		},

		async deleteFirstAdditionalEmail() {
			try {
				const responseData = await removeAdditionalEmail(this.firstAdditionalEmail)
				this.handleDeleteFirstAdditionalEmail(responseData.ocs?.meta?.status)
			} catch (e) {
				this.handleResponse(
					'error',
					t('settings', 'Unable to delete additional email address'),
					e,
				)
			}
		},

		handleDeleteFirstAdditionalEmail(status) {
			if (status === 'ok') {
				this.$delete(this.additionalEmails, 0)
			} else {
				this.handleResponse(
					'error',
					t('settings', 'Unable to delete additional email address'),
					{},
				)
			}
		},

		handleResponse(status, errorMessage, error) {
			if (status !== 'ok') {
				handleError(error, errorMessage)
			}
		},

		generateUniqueKey() {
			return Math.random().toString(36).substring(2)
		},
	},
}
</script>

<style lang="scss" scoped>
.section-emails {
	padding: 10px 10px;

	&__additional-email {
		margin-top: calc(var(--default-grid-baseline) * 3);
	}
}
</style><|MERGE_RESOLUTION|>--- conflicted
+++ resolved
@@ -13,14 +13,10 @@
 			:scope.sync="primaryEmail.scope"
 			@add-additional="onAddAdditionalEmail" />
 
-<<<<<<< HEAD
-		<template v-if="emailAddressChangeSupported">
-			<Email :primary="true"
-=======
+
 		<template v-if="displayNameChangeSupported">
 			<Email :input-id="inputId"
 				:primary="true"
->>>>>>> b4d7498c
 				:scope.sync="primaryEmail.scope"
 				:email.sync="primaryEmail.value"
 				:active-notification-email.sync="notificationEmail"
