{ "translations": {
<<<<<<< HEAD
    "High contrast theme" : "Tema de alto contraste",
    "A high contrast theme to ease your navigation. Visual quality will be reduced but clarity will be increased." : "Un tema de alto contraste para facilitar su navegación. Se reducirá la calidad visual pero se aumentará la claridad.",
=======
    "Dark theme" : "Tema oscuro",
    "Enable dark theme" : "Habilitar tema nocturno",
>>>>>>> a0da3ea2
    "A dark theme to ease your eyes by reducing the overall luminosity and brightness. It is still under development, so please report any issues you may find." : "Un tema oscuro para facilitar la vista al reducir la luminosidad y el brillo general. Todavía está en desarrollo, por lo tanto, informe cualquier problema que pueda encontrar.",
    "High contrast mode" : "Modo alto contraste",
    "Enable high contrast mode" : "Habilitar modo de Contraste Alto",
    "A high contrast mode to ease your navigation. Visual quality will be reduced but clarity will be increased." : "Un modo de alto contraste para facilitar su navegación. Se reducirá la calidad visual pero se aumentará la claridad.",
    "Dyslexia font" : "Dislexia fuente",
    "Enable dyslexia font" : "Habilitar la fuente para personas con dislexia",
    "OpenDyslexic is a free typeface/font designed to mitigate some of the common reading errors caused by dyslexia." : "OpenDyslexic es un tipo de letra/fuente gratuita diseñada para mitigar algunos de los errores comunes de lectura causados ​​por la dislexia.",
    "Accessibility" : "Accesibilidad",
    "Accessibility options for nextcloud" : "Opciones de accesibilidad para nextcloud",
    "Provides multiple accessibilities options to ease your use of Nextcloud" : "Proporciona múltiples opciones de accesibilidad para facilitar el uso de Nextcloud",
<<<<<<< HEAD
    "Web Content Accessibility Guidelines" : "Pautas de accesibilidad de contenido web",
    "our issue tracker" : "nuestro rastreador de problemas",
    "our design team" : "nuestro equipo de diseño",
    "Enable" : "Habilitar",
    "Dark theme (beta)" : "Tema oscuro (beta)"
=======
    "If you find any issues, don’t hesitate to report them on {issuetracker}our issue tracker{linkend}. And if you want to get involved, come join {designteam}our design team{linkend}!" : "Si encuentra algún problema, no dude en informarlo en {issuetracker}nuestro rastreador de problemas {linkend}. Y si desea participar, ¡únase a {designteam}a nuestro equipo de diseño {linkend}!",
    "High contrast theme" : "Tema de alto contraste",
    "A high contrast theme to ease your navigation. Visual quality will be reduced but clarity will be increased." : "Un tema de alto contraste para facilitar su navegación. Se reducirá la calidad visual pero se aumentará la claridad.",
    "Web Content Accessibility Guidelines" : "Pautas de accesibilidad de contenido web",
    "our issue tracker" : "nuestro rastreador de problemas",
    "our design team" : "nuestro equipo de diseño",
    "If you find any issues, don’t hesitate to report them on {issuetracker}. And if you want to get involved, come join {designteam}!" : "Si encuentras algún problema, no dudes en informarlo en {issuetracker}. Y si deseas involucrarte, ¡unite a {designteam}!",
    "Enable" : "Habilitar"
>>>>>>> a0da3ea2
},"pluralForm" :"nplurals=2; plural=(n != 1);"
}<|MERGE_RESOLUTION|>--- conflicted
+++ resolved
@@ -1,11 +1,6 @@
 { "translations": {
-<<<<<<< HEAD
-    "High contrast theme" : "Tema de alto contraste",
-    "A high contrast theme to ease your navigation. Visual quality will be reduced but clarity will be increased." : "Un tema de alto contraste para facilitar su navegación. Se reducirá la calidad visual pero se aumentará la claridad.",
-=======
     "Dark theme" : "Tema oscuro",
     "Enable dark theme" : "Habilitar tema nocturno",
->>>>>>> a0da3ea2
     "A dark theme to ease your eyes by reducing the overall luminosity and brightness. It is still under development, so please report any issues you may find." : "Un tema oscuro para facilitar la vista al reducir la luminosidad y el brillo general. Todavía está en desarrollo, por lo tanto, informe cualquier problema que pueda encontrar.",
     "High contrast mode" : "Modo alto contraste",
     "Enable high contrast mode" : "Habilitar modo de Contraste Alto",
@@ -16,13 +11,6 @@
     "Accessibility" : "Accesibilidad",
     "Accessibility options for nextcloud" : "Opciones de accesibilidad para nextcloud",
     "Provides multiple accessibilities options to ease your use of Nextcloud" : "Proporciona múltiples opciones de accesibilidad para facilitar el uso de Nextcloud",
-<<<<<<< HEAD
-    "Web Content Accessibility Guidelines" : "Pautas de accesibilidad de contenido web",
-    "our issue tracker" : "nuestro rastreador de problemas",
-    "our design team" : "nuestro equipo de diseño",
-    "Enable" : "Habilitar",
-    "Dark theme (beta)" : "Tema oscuro (beta)"
-=======
     "If you find any issues, don’t hesitate to report them on {issuetracker}our issue tracker{linkend}. And if you want to get involved, come join {designteam}our design team{linkend}!" : "Si encuentra algún problema, no dude en informarlo en {issuetracker}nuestro rastreador de problemas {linkend}. Y si desea participar, ¡únase a {designteam}a nuestro equipo de diseño {linkend}!",
     "High contrast theme" : "Tema de alto contraste",
     "A high contrast theme to ease your navigation. Visual quality will be reduced but clarity will be increased." : "Un tema de alto contraste para facilitar su navegación. Se reducirá la calidad visual pero se aumentará la claridad.",
@@ -31,6 +19,5 @@
     "our design team" : "nuestro equipo de diseño",
     "If you find any issues, don’t hesitate to report them on {issuetracker}. And if you want to get involved, come join {designteam}!" : "Si encuentras algún problema, no dudes en informarlo en {issuetracker}. Y si deseas involucrarte, ¡unite a {designteam}!",
     "Enable" : "Habilitar"
->>>>>>> a0da3ea2
 },"pluralForm" :"nplurals=2; plural=(n != 1);"
 }