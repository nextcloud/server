OC.L10N.register(
    "accessibility",
    {
<<<<<<< HEAD
    "High contrast theme" : "Þema með mikil birtuskil",
    "A high contrast theme to ease your navigation. Visual quality will be reduced but clarity will be increased." : "Þema með mikil birtuskil til að auðvelda vafur. Sjónræn gæði minnka en skýrleiki eykst",
=======
    "Dark theme" : "Dökkt þema",
>>>>>>> a0da3ea2
    "A dark theme to ease your eyes by reducing the overall luminosity and brightness. It is still under development, so please report any issues you may find." : "Dökkt þema til að minnka álag á augun meðal annars með því að minnka heildarljósmagn og birtustig. Þetta er enn í þróun þannig að gott væri ef þú tilkynntir alla galla sem þú rekst á.",
    "High contrast mode" : "Mikil birtuskil",
    "A high contrast mode to ease your navigation. Visual quality will be reduced but clarity will be increased." : "Þema með mikil birtuskil til að auðvelda vafur. Sjónræn gæði minnka en skýrleiki eykst",
    "Dyslexia font" : "Dyslexia letur",
    "OpenDyslexic is a free typeface/font designed to mitigate some of the common reading errors caused by dyslexia." : "OpenDyslexic eru frjálsar leturgerðir sem eru hannaðar til að ráða bug á eða minnka vægi ýmissa villna sem stafa af lesblindu (dyslexia).",
    "Accessibility" : "Aukið aðgengi",
    "Accessibility options for nextcloud" : "Valkostir fyrir auðveldað aðgengi í Nextcloud",
    "Provides multiple accessibilities options to ease your use of Nextcloud" : "Býður upp á marga valkosti fyrir auðveldað aðgengi í Nextcloud",
    "High contrast theme" : "Þema með mikil birtuskil",
    "A high contrast theme to ease your navigation. Visual quality will be reduced but clarity will be increased." : "Þema með mikil birtuskil til að auðvelda vafur. Sjónræn gæði minnka en skýrleiki eykst",
    "Web Content Accessibility Guidelines" : "Leiðbeiningar fyrir aukið aðgengi vefefnis",
    "our issue tracker" : "villuskráningin okkar",
    "our design team" : "hönnunarteymið okkar",
    "Enable" : "Virkja",
    "Dark theme (beta)" : "Dökkt þema (beta-prófunarútgáfa)"
},
"nplurals=2; plural=(n % 10 != 1 || n % 100 == 11);");<|MERGE_RESOLUTION|>--- conflicted
+++ resolved
@@ -1,12 +1,7 @@
 OC.L10N.register(
     "accessibility",
     {
-<<<<<<< HEAD
-    "High contrast theme" : "Þema með mikil birtuskil",
-    "A high contrast theme to ease your navigation. Visual quality will be reduced but clarity will be increased." : "Þema með mikil birtuskil til að auðvelda vafur. Sjónræn gæði minnka en skýrleiki eykst",
-=======
     "Dark theme" : "Dökkt þema",
->>>>>>> a0da3ea2
     "A dark theme to ease your eyes by reducing the overall luminosity and brightness. It is still under development, so please report any issues you may find." : "Dökkt þema til að minnka álag á augun meðal annars með því að minnka heildarljósmagn og birtustig. Þetta er enn í þróun þannig að gott væri ef þú tilkynntir alla galla sem þú rekst á.",
     "High contrast mode" : "Mikil birtuskil",
     "A high contrast mode to ease your navigation. Visual quality will be reduced but clarity will be increased." : "Þema með mikil birtuskil til að auðvelda vafur. Sjónræn gæði minnka en skýrleiki eykst",
