--- conflicted
+++ resolved
@@ -1,14 +1,8 @@
 OC.L10N.register(
     "accessibility",
     {
-<<<<<<< HEAD
-    "High contrast theme" : "Högkontrasttema",
-    "A high contrast theme to ease your navigation. Visual quality will be reduced but clarity will be increased." : "Ett tema med hög kontrast för att underlätta din navigering. Visuell kvalitet kommer att minskas men klarhet kommer att ökas.",
-    "Dark theme" : "Mörkt tema",
-=======
     "Dark theme" : "Mörkt tema",
     "Enable dark theme" : "Aktivera mörkt tema",
->>>>>>> a0da3ea2
     "A dark theme to ease your eyes by reducing the overall luminosity and brightness. It is still under development, so please report any issues you may find." : "Ett mörkt tema för att lätta dina ögon genom att minska den allmänna ljusstyrkan. Det är fortfarande under utveckling, så rapportera gärna eventuella problem ni hittar.",
     "High contrast mode" : "Läge med hög kontrast",
     "Enable high contrast mode" : "Aktivera läge med hög kontrast",
@@ -26,18 +20,8 @@
     "Web Content Accessibility Guidelines" : "Riktlinjer för webbinnehåll ur tillgänglighetssynpunkt",
     "our issue tracker" : "vår felrapportering",
     "our design team" : "vårt designteam",
-<<<<<<< HEAD
-    "Enable" : "Aktivera",
-    "Dark theme (beta)" : "Mörkt tema (beta)",
-    "OpenDyslexic is a free typeface/font designed to mitigate some of the common reading errors caused by dyslexia. The typeface was created by Abelardo Gonzalez, who released it through an open-source license." : "OpenDyslexic är en fri typsnitt/font som är utformad för att mildra några av de vanliga läsfel som orsakas av dyslexi. Typsnittet skapades av Abelardo Gonzalez, som släppte det som öppen källkod.",
-    "Provides multiple accessibilities options to ease your use of nextcloud" : "Ger flera åtkomstalternativ för att underlätta din användning av nextcloud",
-    "Themes" : "Teman",
-    "Fonts" : "Typsnitt",
-    "enabled" : "aktiverad"
-=======
     "Universal access is very important to us. We follow web standards and check to make everything usable also without mouse, and assistive software such as screenreaders. We aim to be compliant with the {guidelines} 2.1 on AA level, with the high contrast theme even on AAA level." : "Allmän åtkomst är mycket viktig för oss. Vi följer webbstandarder och kontrollerar att allt är användbart även utan mus och hjälpmedel som skärmläsare. Vi strävar efter att följa {guidelines} 2.1 på AA-nivå, med temat hög kontrast även på AAA-nivå.",
     "If you find any issues, don’t hesitate to report them on {issuetracker}. And if you want to get involved, come join {designteam}!" : "Om du hittar några problem, tveka inte att rapportera dem på {issuetracker}. Och om du vill engagera dig, gå med i {designteam}!",
     "Enable" : "Aktivera"
->>>>>>> a0da3ea2
 },
 "nplurals=2; plural=(n != 1);");