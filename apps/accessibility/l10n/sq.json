{ "translations": {
<<<<<<< HEAD
    "High contrast theme" : "Temë me kontrast të lartë",
    "A high contrast theme to ease your navigation. Visual quality will be reduced but clarity will be increased." : "Një temë e kontrastit të lartë për të lehtësuar navigimin tuaj. Cilësia vizuale do të reduktohet, por qartësia do të rritet.",
=======
>>>>>>> a0da3ea2
    "Dark theme" : "Temë e errët",
    "A dark theme to ease your eyes by reducing the overall luminosity and brightness. It is still under development, so please report any issues you may find." : "Një temë e errët për të lehtësuar sytë duke ulur shkëlqimin dhe ndritshmërinë e përgjithshme. Është ende në zhvillim, prandaj ju lutemi raportoni çdo çështje që mund të gjeni.",
    "High contrast mode" : "Modalitet me kontrast të lartë",
    "A high contrast mode to ease your navigation. Visual quality will be reduced but clarity will be increased." : "Një modalitet me kontrast të lartë për të lehtësuar lundrimin. Cilësia vizuale do të reduktohet por qartësia do të rritet",
    "Dyslexia font" : "Fonti Dyslexia",
    "OpenDyslexic is a free typeface/font designed to mitigate some of the common reading errors caused by dyslexia." : "OpenDyslexic është një font / karakter tipografik i lirë i dizajnuar për të zbutur disa nga gabimet e zakonshme të leximit të shkaktuara nga disleksija.",
    "Accessibility" : "Aksesueshmëria",
    "Accessibility options for nextcloud" : "Opsionet e aksesueshmërisë për nextcloud",
    "Provides multiple accessibilities options to ease your use of Nextcloud" : "Mundëson shumë opsione të aksesueshmërisë që t'ju lehtësojë përdorimin e Nextcloud",
    "High contrast theme" : "Temë me kontrast të lartë",
    "A high contrast theme to ease your navigation. Visual quality will be reduced but clarity will be increased." : "Një temë e kontrastit të lartë për të lehtësuar navigimin tuaj. Cilësia vizuale do të reduktohet, por qartësia do të rritet.",
    "Web Content Accessibility Guidelines" : "Udhëzimet për Aksesueshmërinë e Përmbajtjes së Rrjetit",
    "our issue tracker" : "gjurmuesi ynë i çështjeve",
    "our design team" : "ekipi jonë i dizajnit",
    "Enable" : "Aktivizo",
    "Dark theme (beta)" : "Tema e errët (beta)",
    "OpenDyslexic is a free typeface/font designed to mitigate some of the common reading errors caused by dyslexia. The typeface was created by Abelardo Gonzalez, who released it through an open-source license." : "OpenDyslexic eshte nje font falas,  dizenjuar per te zvogeluar disa gabime te zakonshme te leximit te shkaktuara  nga Dyslexia. ",
    "Provides multiple accessibilities options to ease your use of nextcloud" : "Mundeson opsione te shumta aksesi per te fshire perdorimin tuaj te nextcloud",
    "Themes" : "Tema grafike",
    "Fonts" : "Fontet e shkrimit",
    "enabled" : "aktivizuar"
},"pluralForm" :"nplurals=2; plural=(n != 1);"
}<|MERGE_RESOLUTION|>--- conflicted
+++ resolved
@@ -1,9 +1,4 @@
 { "translations": {
-<<<<<<< HEAD
-    "High contrast theme" : "Temë me kontrast të lartë",
-    "A high contrast theme to ease your navigation. Visual quality will be reduced but clarity will be increased." : "Një temë e kontrastit të lartë për të lehtësuar navigimin tuaj. Cilësia vizuale do të reduktohet, por qartësia do të rritet.",
-=======
->>>>>>> a0da3ea2
     "Dark theme" : "Temë e errët",
     "A dark theme to ease your eyes by reducing the overall luminosity and brightness. It is still under development, so please report any issues you may find." : "Një temë e errët për të lehtësuar sytë duke ulur shkëlqimin dhe ndritshmërinë e përgjithshme. Është ende në zhvillim, prandaj ju lutemi raportoni çdo çështje që mund të gjeni.",
     "High contrast mode" : "Modalitet me kontrast të lartë",
