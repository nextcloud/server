OC.L10N.register(
    "accessibility",
    {
<<<<<<< HEAD
    "High contrast theme" : "Hoëkontrastema",
    "A high contrast theme to ease your navigation. Visual quality will be reduced but clarity will be increased." : "’n Hoëkontrastema om u navigasie te vergemaklik. Visuele kwaliteit sal verminder word, maar die duidelikheid sal verbeter.",
    "A dark theme to ease your eyes by reducing the overall luminosity and brightness. It is still under development, so please report any issues you may find." : "’n Donkertema om u oë ’n ruskans te geen deur die algehele ligsterkte en helderheid te verminder. Dit word nog ontwikkel; rapporteer asb. enige probleme wat u ervaar.",
=======
    "Dark theme" : "Donker Tema",
    "A dark theme to ease your eyes by reducing the overall luminosity and brightness. It is still under development, so please report any issues you may find." : "’n Donker tema om u oë ’n ruskans te gee deur die algehele ligsterkte en helderheid te verminder. Dit word nog ontwikkel; rapporteer asb. enige probleme wat u ervaar.",
    "High contrast mode" : "Hoëkontrasmodus",
    "A high contrast mode to ease your navigation. Visual quality will be reduced but clarity will be increased." : "’n Hoëkontrasmodus om u navigasie te vergemaklik. Visuele kwaliteit sal verminder word, maar die duidelikheid sal verbeter.",
>>>>>>> a0da3ea2
    "Dyslexia font" : "Disleksie-font",
    "OpenDyslexic is a free typeface/font designed to mitigate some of the common reading errors caused by dyslexia." : "OpenDyslexic is ’n gratis lettertipe/font wat ontwerp is om sommige van die algemene leesfoute wat deur disleksie veroorsaak word, te versag.",
    "Accessibility" : "Toeganklikheid",
    "Accessibility options for nextcloud" : "Toeganklikheidsopsies vir nextcloud",
    "Provides multiple accessibilities options to ease your use of Nextcloud" : "Bied veelvuldige toeganklikheidsopsies om u gebruik van Nextcloud te vergemaklik",
    "High contrast theme" : "Hoëkontrastema",
    "A high contrast theme to ease your navigation. Visual quality will be reduced but clarity will be increased." : "’n Hoëkontrastema om u navigasie te vergemaklik. Visuele kwaliteit sal verminder word, maar die duidelikheid sal verbeter.",
    "Web Content Accessibility Guidelines" : "Webinhoudtoeganklikheidsriglyne",
    "our issue tracker" : "ons probleemnaspoorder",
    "our design team" : "ons ontwerpspan",
<<<<<<< HEAD
    "Enable" : "Aktiveer",
    "Dark theme (beta)" : "Donkertema (beta)"
=======
    "If you find any issues, don’t hesitate to report them on {issuetracker}. And if you want to get involved, come join {designteam}!" : "Rapporteer gerus enige probleme wat u teëkom op {issuetracker}. Indien u betrokke wil raak kan u by die {designteam} aansluit!",
    "Enable" : "Aktiveer"
>>>>>>> a0da3ea2
},
"nplurals=2; plural=(n != 1);");<|MERGE_RESOLUTION|>--- conflicted
+++ resolved
@@ -1,16 +1,10 @@
 OC.L10N.register(
     "accessibility",
     {
-<<<<<<< HEAD
-    "High contrast theme" : "Hoëkontrastema",
-    "A high contrast theme to ease your navigation. Visual quality will be reduced but clarity will be increased." : "’n Hoëkontrastema om u navigasie te vergemaklik. Visuele kwaliteit sal verminder word, maar die duidelikheid sal verbeter.",
-    "A dark theme to ease your eyes by reducing the overall luminosity and brightness. It is still under development, so please report any issues you may find." : "’n Donkertema om u oë ’n ruskans te geen deur die algehele ligsterkte en helderheid te verminder. Dit word nog ontwikkel; rapporteer asb. enige probleme wat u ervaar.",
-=======
     "Dark theme" : "Donker Tema",
     "A dark theme to ease your eyes by reducing the overall luminosity and brightness. It is still under development, so please report any issues you may find." : "’n Donker tema om u oë ’n ruskans te gee deur die algehele ligsterkte en helderheid te verminder. Dit word nog ontwikkel; rapporteer asb. enige probleme wat u ervaar.",
     "High contrast mode" : "Hoëkontrasmodus",
     "A high contrast mode to ease your navigation. Visual quality will be reduced but clarity will be increased." : "’n Hoëkontrasmodus om u navigasie te vergemaklik. Visuele kwaliteit sal verminder word, maar die duidelikheid sal verbeter.",
->>>>>>> a0da3ea2
     "Dyslexia font" : "Disleksie-font",
     "OpenDyslexic is a free typeface/font designed to mitigate some of the common reading errors caused by dyslexia." : "OpenDyslexic is ’n gratis lettertipe/font wat ontwerp is om sommige van die algemene leesfoute wat deur disleksie veroorsaak word, te versag.",
     "Accessibility" : "Toeganklikheid",
@@ -21,12 +15,7 @@
     "Web Content Accessibility Guidelines" : "Webinhoudtoeganklikheidsriglyne",
     "our issue tracker" : "ons probleemnaspoorder",
     "our design team" : "ons ontwerpspan",
-<<<<<<< HEAD
-    "Enable" : "Aktiveer",
-    "Dark theme (beta)" : "Donkertema (beta)"
-=======
     "If you find any issues, don’t hesitate to report them on {issuetracker}. And if you want to get involved, come join {designteam}!" : "Rapporteer gerus enige probleme wat u teëkom op {issuetracker}. Indien u betrokke wil raak kan u by die {designteam} aansluit!",
     "Enable" : "Aktiveer"
->>>>>>> a0da3ea2
 },
 "nplurals=2; plural=(n != 1);");