--- conflicted
+++ resolved
@@ -1,11 +1,8 @@
 { "translations": {
     "You created two-factor backup codes for your account" : "You created two-factor backup codes for your account",
     "Second-factor backup codes" : "Second-factor backup codes",
-<<<<<<< HEAD
-=======
     "Generate backup codes" : "Generate backup codes",
     "You enabled two-factor authentication but did not generate backup codes yet. They are needed to restore access to your account in case you lose your second factor." : "You enabled two-factor authentication but did not generate backup codes yet. They are needed to restore access to your account in case you lose your second factor.",
->>>>>>> a0da3ea2
     "Backup code" : "Backup code",
     "Use backup code" : "Use backup code",
     "Two factor backup codes" : "Two factor backup codes",
@@ -20,24 +17,8 @@
     "{name} backup codes" : "{name} backup codes",
     "Use one of the backup codes you saved when setting up two-factor authentication." : "Use one of the backup codes you saved when setting up two-factor authentication.",
     "Submit" : "Submit",
-<<<<<<< HEAD
-    "Backup codes have been generated. {{used}} of {{total}} codes have been used." : "Backup codes have been generated. {{used}} of {{total}} codes have been used.",
-    "Nextcloud backup codes" : "Nextcloud backup codes",
-    "activated" : "activated",
-    "updated" : "updated",
-    "mounted" : "mounted",
-    "deactivated" : "deactivated",
-    "beforeCreate" : "beforeCreate",
-    "created" : "created",
-    "beforeUpdate" : "beforeUpdate",
-    "beforeDestroy" : "beforeDestroy",
-    "destroyed" : "destroyed",
-    "beforeMount" : "beforeMount",
-    "You have enabled two-factor authentication but have not yet generated backup codes. Be sure to do this in case you lose access to your second factor." : "You have enabled two-factor authentication but have not yet generated backup codes. Be sure to do this in case you lose access to your second factor."
-=======
     "function" : "function",
     "_" : "_",
     "_icon-loading-small_::_generate-backup-codes_" : ["icon-loading-small","generate-backup-codes"]
->>>>>>> a0da3ea2
 },"pluralForm" :"nplurals=2; plural=(n != 1);"
 }