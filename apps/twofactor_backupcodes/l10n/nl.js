OC.L10N.register(
    "twofactor_backupcodes",
    {
    "You created two-factor backup codes for your account" : "Je creëerde tweefactor back-up codes voor je account",
    "Second-factor backup codes" : "Twee-factor backup code",
<<<<<<< HEAD
=======
    "Generate backup codes" : "Genereer backup code",
>>>>>>> a0da3ea2
    "You enabled two-factor authentication but did not generate backup codes yet. They are needed to restore access to your account in case you lose your second factor." : "Je hebt tweefactor authenticatie ingeschakeld, maar nog geen backup codes gegenereerd. Die zijn nodig voor het ontsluiten van je account, in het geval dat je je tweede factor kwijt bent.",
    "Backup code" : "Backup code",
    "Use backup code" : "Gebruik backup code",
    "Two factor backup codes" : "Twee-factor backupcode",
    "A two-factor auth backup codes provider" : "Een two-factor auth backup codes provider",
    "Backup codes have been generated. {used} of {total} codes have been used." : "Backup codes zijn gegenereerd. {used} van {{total}} codes zijn gebruikt.",
    "These are your backup codes. Please save and/or print them as you will not be able to read the codes again later" : "Dit zijn je back-upcodes. Bewaar ze en/of druk ze alsjeblieft af, want je ze niet later nog een keer opvragen.",
    "Save backup codes" : "Bewaren backup code",
    "Print backup codes" : "Afdrukken backup code",
    "Regenerate backup codes" : "Regenereer backup code",
    "If you regenerate backup codes, you automatically invalidate old codes." : "Als je backup codes opnieuw genereert, worden oude codes automatisch ongeldig gemaakt.",
    "An error occurred while generating your backup codes" : "Er trad een fout op bij het genereren van je backup codes",
    "{name} backup codes" : "{naam} backup codes",
    "Use one of the backup codes you saved when setting up two-factor authentication." : "Gebruik een van de backupcodes die je bewaarde bij het inschakelen van de twee-factor authenticatie.",
    "Submit" : "Verwerken",
<<<<<<< HEAD
    "Backup codes have been generated. {{used}} of {{total}} codes have been used." : "Backup codes zijn gegenereerd. {{used}} van {{total}} codes zijn gebruikt.",
    "Nextcloud backup codes" : "Nextcloud backup codes",
    "activated" : "geactiveerd",
    "updated" : "geüpdatet",
    "mounted" : "aangekoppeld",
    "deactivated" : "uitgeschakeld",
    "beforeCreate" : "beforeCreate",
    "created" : "gecreëerd",
    "beforeUpdate" : "beforeUpdate",
    "beforeDestroy" : "beforeDestroy",
    "destroyed" : "vernietigd",
    "beforeMount" : "beforeMount",
    "You have enabled two-factor authentication but have not yet generated backup codes. Be sure to do this in case you lose access to your second factor." : "Je hebt tweefactor authenticatie ingeschakeld, maar nog geen backup codes gegenereerd. Doe dat eerst, voor het geval dat je toegang tot je tweede factor apparaat kwijt bent."
=======
    "function" : "functie",
    "_" : "_",
    "_icon-loading-small_::_generate-backup-codes_" : ["icon-loading-small","generate-backup-codes"]
>>>>>>> a0da3ea2
},
"nplurals=2; plural=(n != 1);");<|MERGE_RESOLUTION|>--- conflicted
+++ resolved
@@ -3,10 +3,7 @@
     {
     "You created two-factor backup codes for your account" : "Je creëerde tweefactor back-up codes voor je account",
     "Second-factor backup codes" : "Twee-factor backup code",
-<<<<<<< HEAD
-=======
     "Generate backup codes" : "Genereer backup code",
->>>>>>> a0da3ea2
     "You enabled two-factor authentication but did not generate backup codes yet. They are needed to restore access to your account in case you lose your second factor." : "Je hebt tweefactor authenticatie ingeschakeld, maar nog geen backup codes gegenereerd. Die zijn nodig voor het ontsluiten van je account, in het geval dat je je tweede factor kwijt bent.",
     "Backup code" : "Backup code",
     "Use backup code" : "Gebruik backup code",
@@ -22,24 +19,8 @@
     "{name} backup codes" : "{naam} backup codes",
     "Use one of the backup codes you saved when setting up two-factor authentication." : "Gebruik een van de backupcodes die je bewaarde bij het inschakelen van de twee-factor authenticatie.",
     "Submit" : "Verwerken",
-<<<<<<< HEAD
-    "Backup codes have been generated. {{used}} of {{total}} codes have been used." : "Backup codes zijn gegenereerd. {{used}} van {{total}} codes zijn gebruikt.",
-    "Nextcloud backup codes" : "Nextcloud backup codes",
-    "activated" : "geactiveerd",
-    "updated" : "geüpdatet",
-    "mounted" : "aangekoppeld",
-    "deactivated" : "uitgeschakeld",
-    "beforeCreate" : "beforeCreate",
-    "created" : "gecreëerd",
-    "beforeUpdate" : "beforeUpdate",
-    "beforeDestroy" : "beforeDestroy",
-    "destroyed" : "vernietigd",
-    "beforeMount" : "beforeMount",
-    "You have enabled two-factor authentication but have not yet generated backup codes. Be sure to do this in case you lose access to your second factor." : "Je hebt tweefactor authenticatie ingeschakeld, maar nog geen backup codes gegenereerd. Doe dat eerst, voor het geval dat je toegang tot je tweede factor apparaat kwijt bent."
-=======
     "function" : "functie",
     "_" : "_",
     "_icon-loading-small_::_generate-backup-codes_" : ["icon-loading-small","generate-backup-codes"]
->>>>>>> a0da3ea2
 },
 "nplurals=2; plural=(n != 1);");