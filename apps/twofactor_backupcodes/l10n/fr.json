{ "translations": {
    "You created two-factor backup codes for your account" : "Vous avez créé des codes de secours à deux facteurs pour votre compte",
    "Second-factor backup codes" : "Codes de récupération pour l'authentification en deux étapes",
<<<<<<< HEAD
=======
    "Generate backup codes" : "Générer des codes de récupération",
>>>>>>> a0da3ea2
    "You enabled two-factor authentication but did not generate backup codes yet. They are needed to restore access to your account in case you lose your second factor." : "Vous avez activé l'authentification en deux étapes mais vous n'avez pas généré de codes de secours. Ils sont nécessaires pour récupérer l'accès à votre compte en cas de perte de votre autre moyen de connexion.",
    "Backup code" : "Code de récupération",
    "Use backup code" : "Utiliser un code de récupération",
    "Two factor backup codes" : "Code de secours pour l'authentification double facteur.",
    "A two-factor auth backup codes provider" : "Un fournisseur de codes de récupération d'authentification à deux facteurs",
    "Backup codes have been generated. {used} of {total} codes have been used." : "Les codes de récupération ont été générés. {used} codes sur {total} ont été utilisés.",
    "These are your backup codes. Please save and/or print them as you will not be able to read the codes again later" : "Voici vos codes de récupération. Veuillez les sauvegarder et/ou les imprimer car vous ne pourrez plus y avoir accès ultérieurement",
    "Save backup codes" : "Sauvegarder les codes de récupération",
    "Print backup codes" : "Imprimer les codes de récupération",
    "Regenerate backup codes" : "Régénérer les codes de récupération",
    "If you regenerate backup codes, you automatically invalidate old codes." : "Si vous régénérez les codes de récupération, vous invalidez automatiquement les anciens codes.",
    "An error occurred while generating your backup codes" : "Une erreur est survenue lors de la génération de vos codes de récupération",
    "{name} backup codes" : "{name} codes de récupération",
    "Use one of the backup codes you saved when setting up two-factor authentication." : "Utilisez l'un des codes de secours que vous avez crée lors du paramétrage de l'authentification à deux facteurs.",
    "Submit" : "Envoyer",
<<<<<<< HEAD
    "Backup codes have been generated. {{used}} of {{total}} codes have been used." : "Les codes de récupération ont été générés. {{used}} codes sur {{total}} ont été utilisés.",
    "Nextcloud backup codes" : "Codes de récupération Nextcloud",
    "activated" : "activé",
    "updated" : "mis à jour",
    "mounted" : "Monté",
    "deactivated" : "désactivé",
    "beforeCreate" : "Avant la création",
    "created" : "créé",
    "beforeUpdate" : "Avant la mise à jour",
    "beforeDestroy" : "Avant la suppresion",
    "destroyed" : "détruit",
    "beforeMount" : "Avant montage",
    "You have enabled two-factor authentication but have not yet generated backup codes. Be sure to do this in case you lose access to your second factor." : "Vous avez activé l'authentification en deux étapes mais vous n'avez pas généré de code de secours. Soyez sûr de le faire au cas où vous perdriez l'accès à votre moyen de connexion."
=======
    "function" : "fonction",
    "_" : "_",
    "_icon-loading-small_::_generate-backup-codes_" : ["petie-icone-de-chargement","generer-code-de-secours"]
>>>>>>> a0da3ea2
},"pluralForm" :"nplurals=2; plural=(n > 1);"
}<|MERGE_RESOLUTION|>--- conflicted
+++ resolved
@@ -1,10 +1,7 @@
 { "translations": {
     "You created two-factor backup codes for your account" : "Vous avez créé des codes de secours à deux facteurs pour votre compte",
     "Second-factor backup codes" : "Codes de récupération pour l'authentification en deux étapes",
-<<<<<<< HEAD
-=======
     "Generate backup codes" : "Générer des codes de récupération",
->>>>>>> a0da3ea2
     "You enabled two-factor authentication but did not generate backup codes yet. They are needed to restore access to your account in case you lose your second factor." : "Vous avez activé l'authentification en deux étapes mais vous n'avez pas généré de codes de secours. Ils sont nécessaires pour récupérer l'accès à votre compte en cas de perte de votre autre moyen de connexion.",
     "Backup code" : "Code de récupération",
     "Use backup code" : "Utiliser un code de récupération",
@@ -20,24 +17,8 @@
     "{name} backup codes" : "{name} codes de récupération",
     "Use one of the backup codes you saved when setting up two-factor authentication." : "Utilisez l'un des codes de secours que vous avez crée lors du paramétrage de l'authentification à deux facteurs.",
     "Submit" : "Envoyer",
-<<<<<<< HEAD
-    "Backup codes have been generated. {{used}} of {{total}} codes have been used." : "Les codes de récupération ont été générés. {{used}} codes sur {{total}} ont été utilisés.",
-    "Nextcloud backup codes" : "Codes de récupération Nextcloud",
-    "activated" : "activé",
-    "updated" : "mis à jour",
-    "mounted" : "Monté",
-    "deactivated" : "désactivé",
-    "beforeCreate" : "Avant la création",
-    "created" : "créé",
-    "beforeUpdate" : "Avant la mise à jour",
-    "beforeDestroy" : "Avant la suppresion",
-    "destroyed" : "détruit",
-    "beforeMount" : "Avant montage",
-    "You have enabled two-factor authentication but have not yet generated backup codes. Be sure to do this in case you lose access to your second factor." : "Vous avez activé l'authentification en deux étapes mais vous n'avez pas généré de code de secours. Soyez sûr de le faire au cas où vous perdriez l'accès à votre moyen de connexion."
-=======
     "function" : "fonction",
     "_" : "_",
     "_icon-loading-small_::_generate-backup-codes_" : ["petie-icone-de-chargement","generer-code-de-secours"]
->>>>>>> a0da3ea2
 },"pluralForm" :"nplurals=2; plural=(n > 1);"
 }