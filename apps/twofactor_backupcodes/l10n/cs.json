{ "translations": {
    "You created two-factor backup codes for your account" : "Vytvořili jste záložní kódy dvoufázového ověření pro váš účet",
<<<<<<< HEAD
    "Second-factor backup codes" : "Dvoufázové záložní kódy",
=======
    "Second-factor backup codes" : "Záložní kódy pro dvoufázové ověřování",
    "Generate backup codes" : "Vytvořit záložní kódy",
    "You enabled two-factor authentication but did not generate backup codes yet. They are needed to restore access to your account in case you lose your second factor." : "Zapnuli jste si dvouúrovňové ověřování, ale doposud nenechali vytvořit záložní kódy. Ty jsou potřebné pro obnovení přístupu k vašemu účtu v případě, že ztratíte druhý faktor.",
>>>>>>> a0da3ea2
    "Backup code" : "Záložní kód",
    "Use backup code" : "Použít záložní kód",
    "Two factor backup codes" : "Záložní kódy pro dvoufázové ověřování",
    "A two-factor auth backup codes provider" : "Poskytovatel záložních kódů pro dvoustupňové ověřování",
    "Backup codes have been generated. {used} of {total} codes have been used." : "Záložní kódy byly vytvořeny. Využito {used} z {total} kódů.",
    "These are your backup codes. Please save and/or print them as you will not be able to read the codes again later" : "Zde jsou vaše záložní kódy. Kódy si uložte a/nebo vytiskněte, protože už je nebude možné zobrazit znovu.",
    "Save backup codes" : "Uložit záložní kódy",
    "Print backup codes" : "Vytisknout záložní kódy",
    "Regenerate backup codes" : "Vytvořit nové záložní kódy",
    "If you regenerate backup codes, you automatically invalidate old codes." : "Pokud necháte vytvořit nové záložní kódy, staré budou automaticky zneplatněny.",
    "An error occurred while generating your backup codes" : "Při pokusu o vytvoření záložních kódů nastala chyba.",
    "{name} backup codes" : "{name} záložní kódy",
    "Use one of the backup codes you saved when setting up two-factor authentication." : "Použijte jeden ze svých záložních kódů které jste si uložili při nastavování dvoufázového ověřování.",
    "Submit" : "Odeslat",
<<<<<<< HEAD
    "Backup codes have been generated. {{used}} of {{total}} codes have been used." : "Záložní kódy byly vytvořeny. {{used}} z {{total}} kódů bylo využito.",
    "Nextcloud backup codes" : "Nextcloud záložní kódy",
    "activated" : "aktivováno",
    "updated" : "aktualizováno",
    "mounted" : "připojeno (mount)",
    "deactivated" : "deaktivováno",
    "beforeCreate" : "předVytvořením",
    "created" : "vytvořen",
    "beforeUpdate" : "předAktualizací",
    "beforeDestroy" : "předZničením",
    "destroyed" : "zničeno",
    "beforeMount" : "předPřipojením",
    "You have enabled two-factor authentication but have not yet generated backup codes. Be sure to do this in case you lose access to your second factor." : "Máte zapnuté dvouúrovňové ověřování ale zatím jste nenechali vytvořit záložní kódy. Určitě to udělejte pro případ ztráty přístupu k druhé fázi."
=======
    "function" : "funkce",
    "_" : "_",
    "_icon-loading-small_::_generate-backup-codes_" : ["ikona-nacitani-mala","ikony-nacitani-male","ikon-nacitani-malych","vytvorit-zalozni-kody"]
>>>>>>> a0da3ea2
},"pluralForm" :"nplurals=4; plural=(n == 1 && n % 1 == 0) ? 0 : (n >= 2 && n <= 4 && n % 1 == 0) ? 1: (n % 1 != 0 ) ? 2 : 3;"
}<|MERGE_RESOLUTION|>--- conflicted
+++ resolved
@@ -1,12 +1,8 @@
 { "translations": {
     "You created two-factor backup codes for your account" : "Vytvořili jste záložní kódy dvoufázového ověření pro váš účet",
-<<<<<<< HEAD
-    "Second-factor backup codes" : "Dvoufázové záložní kódy",
-=======
     "Second-factor backup codes" : "Záložní kódy pro dvoufázové ověřování",
     "Generate backup codes" : "Vytvořit záložní kódy",
     "You enabled two-factor authentication but did not generate backup codes yet. They are needed to restore access to your account in case you lose your second factor." : "Zapnuli jste si dvouúrovňové ověřování, ale doposud nenechali vytvořit záložní kódy. Ty jsou potřebné pro obnovení přístupu k vašemu účtu v případě, že ztratíte druhý faktor.",
->>>>>>> a0da3ea2
     "Backup code" : "Záložní kód",
     "Use backup code" : "Použít záložní kód",
     "Two factor backup codes" : "Záložní kódy pro dvoufázové ověřování",
@@ -21,24 +17,8 @@
     "{name} backup codes" : "{name} záložní kódy",
     "Use one of the backup codes you saved when setting up two-factor authentication." : "Použijte jeden ze svých záložních kódů které jste si uložili při nastavování dvoufázového ověřování.",
     "Submit" : "Odeslat",
-<<<<<<< HEAD
-    "Backup codes have been generated. {{used}} of {{total}} codes have been used." : "Záložní kódy byly vytvořeny. {{used}} z {{total}} kódů bylo využito.",
-    "Nextcloud backup codes" : "Nextcloud záložní kódy",
-    "activated" : "aktivováno",
-    "updated" : "aktualizováno",
-    "mounted" : "připojeno (mount)",
-    "deactivated" : "deaktivováno",
-    "beforeCreate" : "předVytvořením",
-    "created" : "vytvořen",
-    "beforeUpdate" : "předAktualizací",
-    "beforeDestroy" : "předZničením",
-    "destroyed" : "zničeno",
-    "beforeMount" : "předPřipojením",
-    "You have enabled two-factor authentication but have not yet generated backup codes. Be sure to do this in case you lose access to your second factor." : "Máte zapnuté dvouúrovňové ověřování ale zatím jste nenechali vytvořit záložní kódy. Určitě to udělejte pro případ ztráty přístupu k druhé fázi."
-=======
     "function" : "funkce",
     "_" : "_",
     "_icon-loading-small_::_generate-backup-codes_" : ["ikona-nacitani-mala","ikony-nacitani-male","ikon-nacitani-malych","vytvorit-zalozni-kody"]
->>>>>>> a0da3ea2
 },"pluralForm" :"nplurals=4; plural=(n == 1 && n % 1 == 0) ? 0 : (n >= 2 && n <= 4 && n % 1 == 0) ? 1: (n % 1 != 0 ) ? 2 : 3;"
 }