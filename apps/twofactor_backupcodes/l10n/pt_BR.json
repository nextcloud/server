{ "translations": {
    "You created two-factor backup codes for your account" : "Você criou os códigos de backup de dois fatores para sua conta.",
    "Second-factor backup codes" : "Códigos de backup segundo-fator",
<<<<<<< HEAD
=======
    "Generate backup codes" : "Gerar códigos de backup",
>>>>>>> a0da3ea2
    "You enabled two-factor authentication but did not generate backup codes yet. They are needed to restore access to your account in case you lose your second factor." : "Você ativou a autenticação de dois fatores, mas ainda não gerou códigos de backup. Eles são necessários para restaurar o acesso à sua conta caso você perca seu segundo fator.",
    "Backup code" : "Código de backup",
    "Use backup code" : "Usar o código de backup",
    "Two factor backup codes" : "Códigos de backup de dois fatores",
    "A two-factor auth backup codes provider" : "Um provedor de códigos de backup de autenticação de dois fatores",
    "Backup codes have been generated. {used} of {total} codes have been used." : "Códigos de backup foram gerados. Foram usados {used} de um total de {total} códigos.",
    "These are your backup codes. Please save and/or print them as you will not be able to read the codes again later" : "Estes são os seus códigos de backup. Salve e/ou imprima-os, pois não será possível ler os códigos novamente mais tarde",
    "Save backup codes" : "Salvar códigos de backup",
    "Print backup codes" : "Imprimir códigos de backup",
    "Regenerate backup codes" : "Regerar códigos de backup",
    "If you regenerate backup codes, you automatically invalidate old codes." : "Se você gerar novamente os códigos de backup, invalidará automaticamente os códigos antigos.",
    "An error occurred while generating your backup codes" : "Ocorreu um erro ao gerar os códigos de backup",
    "{name} backup codes" : "Códigos de backup {name}",
    "Use one of the backup codes you saved when setting up two-factor authentication." : "Use um dos códigos de backup que você salvou ao configurar a autenticação de dois fatores.",
    "Submit" : "Enviar",
<<<<<<< HEAD
    "Backup codes have been generated. {{used}} of {{total}} codes have been used." : "Códigos de backup foram gerados. {{used}} de {{total}} códigos foram usados.",
    "Nextcloud backup codes" : "Códigos de backup do Nextcloud",
    "activated" : "ativado",
    "updated" : "atualizado",
    "mounted" : "montado",
    "deactivated" : "desativado",
    "beforeCreate" : "beforeCreate",
    "created" : "criado",
    "beforeUpdate" : "beforeUpdate",
    "beforeDestroy" : "beforeDestroy",
    "destroyed" : "destruído",
    "beforeMount" : "beforeMount",
    "You have enabled two-factor authentication but have not yet generated backup codes. Be sure to do this in case you lose access to your second factor." : "Você ativou a autenticação de dois fatores, mas ainda não gerou códigos de backup. Certifique-se de fazer isso caso perca o acesso ao segundo fator."
=======
    "function" : "função",
    "_" : "_",
    "_icon-loading-small_::_generate-backup-codes_" : ["icon-loading-small","generate-backup-codes"]
>>>>>>> a0da3ea2
},"pluralForm" :"nplurals=2; plural=(n > 1);"
}<|MERGE_RESOLUTION|>--- conflicted
+++ resolved
@@ -1,10 +1,7 @@
 { "translations": {
     "You created two-factor backup codes for your account" : "Você criou os códigos de backup de dois fatores para sua conta.",
     "Second-factor backup codes" : "Códigos de backup segundo-fator",
-<<<<<<< HEAD
-=======
     "Generate backup codes" : "Gerar códigos de backup",
->>>>>>> a0da3ea2
     "You enabled two-factor authentication but did not generate backup codes yet. They are needed to restore access to your account in case you lose your second factor." : "Você ativou a autenticação de dois fatores, mas ainda não gerou códigos de backup. Eles são necessários para restaurar o acesso à sua conta caso você perca seu segundo fator.",
     "Backup code" : "Código de backup",
     "Use backup code" : "Usar o código de backup",
@@ -20,24 +17,8 @@
     "{name} backup codes" : "Códigos de backup {name}",
     "Use one of the backup codes you saved when setting up two-factor authentication." : "Use um dos códigos de backup que você salvou ao configurar a autenticação de dois fatores.",
     "Submit" : "Enviar",
-<<<<<<< HEAD
-    "Backup codes have been generated. {{used}} of {{total}} codes have been used." : "Códigos de backup foram gerados. {{used}} de {{total}} códigos foram usados.",
-    "Nextcloud backup codes" : "Códigos de backup do Nextcloud",
-    "activated" : "ativado",
-    "updated" : "atualizado",
-    "mounted" : "montado",
-    "deactivated" : "desativado",
-    "beforeCreate" : "beforeCreate",
-    "created" : "criado",
-    "beforeUpdate" : "beforeUpdate",
-    "beforeDestroy" : "beforeDestroy",
-    "destroyed" : "destruído",
-    "beforeMount" : "beforeMount",
-    "You have enabled two-factor authentication but have not yet generated backup codes. Be sure to do this in case you lose access to your second factor." : "Você ativou a autenticação de dois fatores, mas ainda não gerou códigos de backup. Certifique-se de fazer isso caso perca o acesso ao segundo fator."
-=======
     "function" : "função",
     "_" : "_",
     "_icon-loading-small_::_generate-backup-codes_" : ["icon-loading-small","generate-backup-codes"]
->>>>>>> a0da3ea2
 },"pluralForm" :"nplurals=2; plural=(n > 1);"
 }