--- conflicted
+++ resolved
@@ -1,10 +1,7 @@
 { "translations": {
     "You created two-factor backup codes for your account" : "Вы создали двухфакторные резервные коды для своего аккаунта",
     "Second-factor backup codes" : "Резервные коды двухфакторной аутентификации",
-<<<<<<< HEAD
-=======
     "Generate backup codes" : "Создать резервные коды",
->>>>>>> a0da3ea2
     "You enabled two-factor authentication but did not generate backup codes yet. They are needed to restore access to your account in case you lose your second factor." : "Вы включили двухфакторную аутентификацию, но еще не сгенерировали резервные коды. Они необходимы для восстановления доступа к вашей учетной записи в случае, если вы потеряете свой второй фактор проверки подлинности.",
     "Backup code" : "Резервный код",
     "Use backup code" : "Использовать резервный код",
@@ -20,24 +17,8 @@
     "{name} backup codes" : "Резервные коды {name}",
     "Use one of the backup codes you saved when setting up two-factor authentication." : "Использовать для двухфакторной аутентификации один из ранее выпущенных резервных кодов.",
     "Submit" : "Отправить",
-<<<<<<< HEAD
-    "Backup codes have been generated. {{used}} of {{total}} codes have been used." : "Использовано {{used}} из {{total}} ранее выпущенных резервных кодов.",
-    "Nextcloud backup codes" : "Резервные коды Nextcloud",
-    "activated" : "activated",
-    "updated" : "updated",
-    "mounted" : "mounted",
-    "deactivated" : "deactivated",
-    "beforeCreate" : "beforeCreate",
-    "created" : "created",
-    "beforeUpdate" : "beforeUpdate",
-    "beforeDestroy" : "beforeDestroy",
-    "destroyed" : "destroyed",
-    "beforeMount" : "beforeMount",
-    "You have enabled two-factor authentication but have not yet generated backup codes. Be sure to do this in case you lose access to your second factor." : "Включена двухфаторная аутентификация, но резервные коды ещё не выпущены. Выпустите и сохраните резервные для входа в систему в случае утраты доступа к выбранному второму фактору проверки подлинности."
-=======
     "function" : "функция",
     "_" : "_",
     "_icon-loading-small_::_generate-backup-codes_" : ["icon-loading-small","icon-loading-small","icon-loading-small","generate-backup-codes"]
->>>>>>> a0da3ea2
 },"pluralForm" :"nplurals=4; plural=(n%10==1 && n%100!=11 ? 0 : n%10>=2 && n%10<=4 && (n%100<12 || n%100>14) ? 1 : n%10==0 || (n%10>=5 && n%10<=9) || (n%100>=11 && n%100<=14)? 2 : 3);"
 }