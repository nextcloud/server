--- conflicted
+++ resolved
@@ -1,10 +1,7 @@
 { "translations": {
     "You created two-factor backup codes for your account" : "Heu creat els codis de seguretat de dos factors per al vostre compte",
     "Second-factor backup codes" : "Codis de seguretat de segon factor",
-<<<<<<< HEAD
-=======
     "Generate backup codes" : "Genera els codis de seguretat",
->>>>>>> a0da3ea2
     "You enabled two-factor authentication but did not generate backup codes yet. They are needed to restore access to your account in case you lose your second factor." : "Heu activat l'autenticació de dos factors però encara no heu generat els codis de seguretat. Aquests són necessaris per restablir l'accés al vostre compte en cas de perdre el vostre segon factor.",
     "Backup code" : "Codi de seguretat",
     "Use backup code" : "Utilitza un codi de seguretat",
@@ -20,24 +17,8 @@
     "{name} backup codes" : "Codis de seguretat {name}",
     "Use one of the backup codes you saved when setting up two-factor authentication." : "Feu servir un dels codis de seguretat que heu desat quan he configurat l’autenticació de dos factors.",
     "Submit" : "Envia",
-<<<<<<< HEAD
-    "Backup codes have been generated. {{used}} of {{total}} codes have been used." : "S'han generat els codis de seguretat. S'han fet servir {{used}} de {{total}} codis.",
-    "Nextcloud backup codes" : "Codis de seguretat de Nextcloud",
-    "activated" : "activat",
-    "updated" : "actualitzat",
-    "mounted" : "muntat",
-    "deactivated" : "desactivat",
-    "beforeCreate" : "beforeCreate",
-    "created" : "creat",
-    "beforeUpdate" : "beforeUpdate",
-    "beforeDestroy" : "beforeDestroy",
-    "destroyed" : "destruït",
-    "beforeMount" : "beforeMount",
-    "You have enabled two-factor authentication but have not yet generated backup codes. Be sure to do this in case you lose access to your second factor." : "Heu activat l'autenticació de dos factors, però encara no heu generat els codis de seguretat. Assegureu-vos de fer-ho en cas de perdre l'accés al segon factor."
-=======
     "function" : "funció",
     "_" : "_",
     "_icon-loading-small_::_generate-backup-codes_" : ["icon-loading-small","generate-backup-codes"]
->>>>>>> a0da3ea2
 },"pluralForm" :"nplurals=2; plural=(n != 1);"
 }