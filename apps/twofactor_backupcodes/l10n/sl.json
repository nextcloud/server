{ "translations": {
    "You created two-factor backup codes for your account" : "Za račun so uspešno ustvarjene dvo-stopenjske varnostne kode",
    "Second-factor backup codes" : "Varnostne kode druge stopnje",
<<<<<<< HEAD
=======
    "Generate backup codes" : "Ustvari rezervne šifre",
    "You enabled two-factor authentication but did not generate backup codes yet. They are needed to restore access to your account in case you lose your second factor." : "Omogočena je dvostopenjska overitev, ni pa še ustvarjenih varnostnih kod. Uporabljajo se za obnovitev dostopa do računa v primeru neveljavnosti kode druge stopnje.",
>>>>>>> a0da3ea2
    "Backup code" : "Varnostna koda",
    "Use backup code" : "Uporabi varnostno kodo",
    "Two factor backup codes" : "Dvostopenjske varnostne kode",
    "A two-factor auth backup codes provider" : "Ponudnik varnostnih kod za dvostopenjsko overitev",
    "Backup codes have been generated. {used} of {total} codes have been used." : "Varnostne kode so bile uspešno ustvarjene. Uporabljeno {used} od skupno {total}.",
    "These are your backup codes. Please save and/or print them as you will not be able to read the codes again later" : "Varnostne kode je priporočljivo shraniti oziroma natisniti, saj jih v tej obliki prebrati ne bo več mogoče.",
    "Save backup codes" : "Shrani varnostne kode",
    "Print backup codes" : "Natisni varnostne kode",
    "Regenerate backup codes" : "Osveži varnostne kode",
    "If you regenerate backup codes, you automatically invalidate old codes." : "Z osvežitvijo varnostnih kod bo preklicana veljavnost starih.",
    "An error occurred while generating your backup codes" : "Prišlo je do namako med ustvarjanjem varnostnih kok",
    "{name} backup codes" : "Varnostne kode {name}",
    "Use one of the backup codes you saved when setting up two-factor authentication." : "Uporabite eno izmed varnostnih kod, ki ste jo shranili pri nastavljanju dvostopenjske overitve",
    "Submit" : "Pošlji",
<<<<<<< HEAD
    "Backup codes have been generated. {{used}} of {{total}} codes have been used." : "Varnostne kode so bile uspešno ustvarjene. Uporabljeno je {{used}} od skupno {{total}}.",
    "Nextcloud backup codes" : "Varnostne kode Nextcloud",
    "activated" : "omogočeno",
    "updated" : "posodobljeno",
    "mounted" : "priklopljeno",
    "deactivated" : "onemogočeno",
    "beforeCreate" : "pred ustvarjanjem",
    "created" : "ustvarjeno",
    "beforeUpdate" : "pred posodabljanjem",
    "beforeDestroy" : "pred uničenjem",
    "destroyed" : "uničeno",
    "beforeMount" : "pred priklapljanjem",
    "You have enabled two-factor authentication but have not yet generated backup codes. Be sure to do this in case you lose access to your second factor." : "Omogočena je dvostopenjska overitev, ni pa še ustvarjenih varnostnih kod. Prepričajte se, da so te ustvarjene za primer neveljavnosti kode druge stopnje."
=======
    "function" : "funkcija",
    "_" : "_"
>>>>>>> a0da3ea2
},"pluralForm" :"nplurals=4; plural=(n%100==1 ? 0 : n%100==2 ? 1 : n%100==3 || n%100==4 ? 2 : 3);"
}<|MERGE_RESOLUTION|>--- conflicted
+++ resolved
@@ -1,11 +1,8 @@
 { "translations": {
     "You created two-factor backup codes for your account" : "Za račun so uspešno ustvarjene dvo-stopenjske varnostne kode",
     "Second-factor backup codes" : "Varnostne kode druge stopnje",
-<<<<<<< HEAD
-=======
     "Generate backup codes" : "Ustvari rezervne šifre",
     "You enabled two-factor authentication but did not generate backup codes yet. They are needed to restore access to your account in case you lose your second factor." : "Omogočena je dvostopenjska overitev, ni pa še ustvarjenih varnostnih kod. Uporabljajo se za obnovitev dostopa do računa v primeru neveljavnosti kode druge stopnje.",
->>>>>>> a0da3ea2
     "Backup code" : "Varnostna koda",
     "Use backup code" : "Uporabi varnostno kodo",
     "Two factor backup codes" : "Dvostopenjske varnostne kode",
@@ -20,23 +17,7 @@
     "{name} backup codes" : "Varnostne kode {name}",
     "Use one of the backup codes you saved when setting up two-factor authentication." : "Uporabite eno izmed varnostnih kod, ki ste jo shranili pri nastavljanju dvostopenjske overitve",
     "Submit" : "Pošlji",
-<<<<<<< HEAD
-    "Backup codes have been generated. {{used}} of {{total}} codes have been used." : "Varnostne kode so bile uspešno ustvarjene. Uporabljeno je {{used}} od skupno {{total}}.",
-    "Nextcloud backup codes" : "Varnostne kode Nextcloud",
-    "activated" : "omogočeno",
-    "updated" : "posodobljeno",
-    "mounted" : "priklopljeno",
-    "deactivated" : "onemogočeno",
-    "beforeCreate" : "pred ustvarjanjem",
-    "created" : "ustvarjeno",
-    "beforeUpdate" : "pred posodabljanjem",
-    "beforeDestroy" : "pred uničenjem",
-    "destroyed" : "uničeno",
-    "beforeMount" : "pred priklapljanjem",
-    "You have enabled two-factor authentication but have not yet generated backup codes. Be sure to do this in case you lose access to your second factor." : "Omogočena je dvostopenjska overitev, ni pa še ustvarjenih varnostnih kod. Prepričajte se, da so te ustvarjene za primer neveljavnosti kode druge stopnje."
-=======
     "function" : "funkcija",
     "_" : "_"
->>>>>>> a0da3ea2
 },"pluralForm" :"nplurals=4; plural=(n%100==1 ? 0 : n%100==2 ? 1 : n%100==3 || n%100==4 ? 2 : 3);"
 }