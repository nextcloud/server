{ "translations": {
    "You created two-factor backup codes for your account" : "您已经为账号创建了两步验证的备用码",
    "Second-factor backup codes" : "两步验证备用码",
<<<<<<< HEAD
=======
    "Generate backup codes" : "生成备用码",
>>>>>>> a0da3ea2
    "You enabled two-factor authentication but did not generate backup codes yet. They are needed to restore access to your account in case you lose your second factor." : "您已启用两步验证但还没有生成备用码。当您丢失您的第二因素时，备用码能帮助您恢复对您账号的访问。",
    "Backup code" : "备用码",
    "Use backup code" : "使用备用码",
    "Two factor backup codes" : "两步验证备用码",
    "A two-factor auth backup codes provider" : "一个两步验证备用码提供者",
    "Backup codes have been generated. {used} of {total} codes have been used." : "备用码已生成。备用码 {total} 条中的 {used} 条已被使用。",
    "These are your backup codes. Please save and/or print them as you will not be able to read the codes again later" : "下列是您的备用码。备用码无法重复查看，请将其保存或打印存储。",
    "Save backup codes" : "保存备用码",
    "Print backup codes" : "打印备用码",
    "Regenerate backup codes" : "重新生成备用码",
    "If you regenerate backup codes, you automatically invalidate old codes." : "如果您重新生成了备用码，旧的代码将自动失效。",
    "An error occurred while generating your backup codes" : "生成备用码时出错",
    "{name} backup codes" : "{name} 备用码",
    "Use one of the backup codes you saved when setting up two-factor authentication." : "在设置两步验证时使用您保存的其中一个备用码",
    "Submit" : "提交",
<<<<<<< HEAD
    "Backup codes have been generated. {{used}} of {{total}} codes have been used." : "备用码已经生成。已经使用了 {{used}} (共 {{total}}) 个备用码。",
    "Nextcloud backup codes" : "Nextcloud 备用码",
    "activated" : "已激活",
    "updated" : "已更新",
    "mounted" : "已挂载",
    "deactivated" : "已停用",
    "beforeCreate" : "创建前",
    "created" : "已创建",
    "beforeUpdate" : "更新前",
    "beforeDestroy" : "销毁前",
    "destroyed" : "已销毁",
    "beforeMount" : "挂载前",
    "You have enabled two-factor authentication but have not yet generated backup codes. Be sure to do this in case you lose access to your second factor." : "您已启用两步认证但还没有生成备用码。请确保您进行了这一操作以防您不能访问您的第二因素。"
=======
    "function" : "功能",
    "_" : "_",
    "_icon-loading-small_::_generate-backup-codes_" : ["生成备用码"]
>>>>>>> a0da3ea2
},"pluralForm" :"nplurals=1; plural=0;"
}<|MERGE_RESOLUTION|>--- conflicted
+++ resolved
@@ -1,10 +1,7 @@
 { "translations": {
     "You created two-factor backup codes for your account" : "您已经为账号创建了两步验证的备用码",
     "Second-factor backup codes" : "两步验证备用码",
-<<<<<<< HEAD
-=======
     "Generate backup codes" : "生成备用码",
->>>>>>> a0da3ea2
     "You enabled two-factor authentication but did not generate backup codes yet. They are needed to restore access to your account in case you lose your second factor." : "您已启用两步验证但还没有生成备用码。当您丢失您的第二因素时，备用码能帮助您恢复对您账号的访问。",
     "Backup code" : "备用码",
     "Use backup code" : "使用备用码",
@@ -20,24 +17,8 @@
     "{name} backup codes" : "{name} 备用码",
     "Use one of the backup codes you saved when setting up two-factor authentication." : "在设置两步验证时使用您保存的其中一个备用码",
     "Submit" : "提交",
-<<<<<<< HEAD
-    "Backup codes have been generated. {{used}} of {{total}} codes have been used." : "备用码已经生成。已经使用了 {{used}} (共 {{total}}) 个备用码。",
-    "Nextcloud backup codes" : "Nextcloud 备用码",
-    "activated" : "已激活",
-    "updated" : "已更新",
-    "mounted" : "已挂载",
-    "deactivated" : "已停用",
-    "beforeCreate" : "创建前",
-    "created" : "已创建",
-    "beforeUpdate" : "更新前",
-    "beforeDestroy" : "销毁前",
-    "destroyed" : "已销毁",
-    "beforeMount" : "挂载前",
-    "You have enabled two-factor authentication but have not yet generated backup codes. Be sure to do this in case you lose access to your second factor." : "您已启用两步认证但还没有生成备用码。请确保您进行了这一操作以防您不能访问您的第二因素。"
-=======
     "function" : "功能",
     "_" : "_",
     "_icon-loading-small_::_generate-backup-codes_" : ["生成备用码"]
->>>>>>> a0da3ea2
 },"pluralForm" :"nplurals=1; plural=0;"
 }