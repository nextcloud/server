{ "translations": {
    "Storage is temporarily not available" : "Хранилище временно недоступно",
    "Storage invalid" : "Хранилище неисправно",
    "Unknown error" : "Неизвестная ошибка",
    "All files" : "Все файлы",
    "Recent" : "Недавно изменённые",
    "Favorites" : "Избранные",
    "File could not be found" : "Невозможно найти файл",
    "Move or copy" : "Переместить или копировать",
    "Download" : "Скачать",
    "Delete" : "Удалить",
    "Home" : "Главная",
    "Close" : "Закрыть",
    "Could not create folder \"{dir}\"" : "Невозможно создать каталог «{dir}»",
    "This will stop your current uploads." : "Это действие остановит активные сеансы передачи файлов на сервер. ",
    "Upload cancelled." : "Отправка отменена.",
    "Processing files …" : "Обработка файлов…",
    "…" : "…",
    "Unable to upload {filename} as it is a directory or has 0 bytes" : "Невозможно передать «{filename}», так как это либо каталог, либо файл нулевого размера",
    "Not enough free space, you are uploading {size1} but only {size2} is left" : "Недостаточно свободного места, вы передаёте на сервер {size1}, но доступно только {size2}",
    "Target folder \"{dir}\" does not exist any more" : "Целевой каталог «{dir}» более не существует",
    "Not enough free space" : "Недостаточно свободного места",
    "An unknown error has occurred" : "Произошла неизвестная ошибка",
    "Uploading …" : "Передача…",
    "{loadedSize} of {totalSize} ({bitrate})" : "{loadedSize} из {totalSize} ({bitrate})",
    "Uploading that item is not supported" : "Загрузка этого элемента не поддерживается",
    "Target folder does not exist any more" : "Каталог больше не существует",
    "Error when assembling chunks, status code {status}" : "Ошибка при сборке чанков, код ошибки {status}",
    "Actions" : "Действия",
    "Rename" : "Переименовать",
    "Copy" : "Копировать",
    "Choose target folder" : "Выбор папки назначения",
    "Open" : "Открыть",
    "Delete file" : "Удалить файл",
    "Delete folder" : "Удалить каталог",
    "Disconnect storage" : "Отсоединить хранилище",
    "Unshare" : "Закрыть доступ",
    "Could not load info for file \"{file}\"" : "Не удаётся загрузить информацию для файла \"{file}\"",
    "Files" : "Файлы",
    "Details" : "Подробно",
    "Select" : "Выбрать",
    "Pending" : "Ожидается",
    "Unable to determine date" : "Невозможно определить дату",
    "This operation is forbidden" : "Операция запрещена",
    "This directory is unavailable, please check the logs or contact the administrator" : "Каталог недоступен. Проверьте журналы событий или свяжитесь с администратором",
    "Could not move \"{file}\", target exists" : "Невозможно переместить файл «{file}», он уже существует в каталоге назначения",
    "Could not move \"{file}\"" : "Невозможно переместить файл «{file}»",
    "copy" : "копия",
    "Could not copy \"{file}\", target exists" : "Невозможно скопировать файл «{file}», он уже существует в каталоге назначения",
    "Could not copy \"{file}\"" : "Невозможно скопировать файл «{file}»",
    "Copied {origin} inside {destination}" : "{origin} скопирован в {destination}",
    "Copied {origin} and {nbfiles} other files inside {destination}" : "{origin} и {nbfiles} других файлов скопированы в {destination}",
    "{newName} already exists" : "«{newName}» уже существует",
    "Could not rename \"{fileName}\", it does not exist any more" : "Невозможно переименовать «{fileName}», файл больше не существует",
    "The name \"{targetName}\" is already used in the folder \"{dir}\". Please choose a different name." : "Имя «{targetName}» уже используется в каталоге «{dir}». Выберите другое имя.",
    "Could not rename \"{fileName}\"" : "Невозможно переименовать «{fileName}»",
    "Could not create file \"{file}\"" : "Невозможно создать файл «{file}»",
    "Could not create file \"{file}\" because it already exists" : "Невозможно создать файл «{file}», он уже существует",
    "Could not create folder \"{dir}\" because it already exists" : "Невозможно создать каталог «{dir}», он уже существует",
    "Could not fetch file details \"{file}\"" : "Не удалось получить сведения о файле «{file}»",
    "Error deleting file \"{fileName}\"." : "Ошибка удаления файла «{fileName}».",
    "No search results in other folders for {tag}{filter}{endtag}" : "Нет результатов поиска в других папках для {tag}{filter}{endtag}",
    "Name" : "Имя",
    "Size" : "Размер",
    "Modified" : "Изменён",
    "_%n folder_::_%n folders_" : ["%n каталог","%n каталога","%n каталогов","%n каталогов"],
    "_%n file_::_%n files_" : ["%n файл","%n файла","%n файлов","%n файлов"],
    "{dirs} and {files}" : "{dirs} и {files}",
    "_including %n hidden_::_including %n hidden_" : ["включая %n скрытый","включая %n скрытых","включая %n скрытых","включая %n скрытых"],
    "You don’t have permission to upload or create files here" : "У вас нет разрешений на создание или отправку файлов в эту папку.",
    "_Uploading %n file_::_Uploading %n files_" : ["Выгружа%nется  файл","Выгружаются %n файла","Выгружаются %n файлов","Отправляются %n файлов"],
    "New" : "Новый",
    "Select file range" : "Выбор диапазона файлов",
    "{used} of {quota} used" : "использовано {used} из {quota}",
    "{used} used" : "использовано {used}",
    "\"{name}\" is an invalid file name." : "«{name}» — недопустимое имя файла.",
    "File name cannot be empty." : "Имя файла не может быть пустым.",
    "\"/\" is not allowed inside a file name." : "Символ «/» недопустим в имени файла.",
    "\"{name}\" is not an allowed filetype" : "«{name}» - недопустимый тип файла.",
    "Storage of {owner} is full, files can not be updated or synced anymore!" : "Хранилище {owner} переполнено, файлы больше не могут быть обновлены или синхронизированы!",
    "Your storage is full, files can not be updated or synced anymore!" : "Ваше хранилище переполнено, файлы больше не могут быть обновлены или синхронизированы.",
    "Storage of {owner} is almost full ({usedSpacePercent}%)" : "Хранилище {owner} практически заполнено ({usedSpacePercent}%)",
    "Your storage is almost full ({usedSpacePercent}%)" : "Ваше хранилище почти заполнено ({usedSpacePercent}%)",
    "_matches '{filter}'_::_match '{filter}'_" : ["соответствует '{filter}'","соответствуют '{filter}'","соответствуют '{filter}'","соответствуют '{filter}'"],
    "View in folder" : "Посмотреть в каталоге",
    "Copied!" : "Скопировано!",
    "Copy direct link (only works for users who have access to this file/folder)" : "Копировать прямую ссылку (работает только для пользователей с правами доступа к этому файлу или каталогу)",
    "Path" : "Путь",
    "_%n byte_::_%n bytes_" : ["%n байт","%n байта","%n байт","%n байт"],
    "Favorited" : "Избранное",
    "Favorite" : "Добавить в избранное",
    "You can only favorite a single file or folder at a time" : "Одновременно можно выбрать только один файл или папку",
    "New folder" : "Новый каталог",
    "Upload file" : "Отправить файл",
    "Not favorited" : "Не избранное",
    "Remove from favorites" : "Удалить из избранных",
    "Add to favorites" : "Добавить в избранное",
    "An error occurred while trying to update the tags" : "Во время обновления тегов возникла ошибка",
    "Added to favorites" : "Добавлено в избранное",
    "Removed from favorites" : "Удалено из избранного",
    "You added {file} to your favorites" : "Вы добавили «{file}» в избранное",
    "You removed {file} from your favorites" : "Вы удалили «{file}» из избранного",
    "File changes" : "Изменения файлов",
    "Created by {user}" : "Создано {user}",
    "Changed by {user}" : "Изменено {user}",
    "Deleted by {user}" : "Удалено {user}",
    "Restored by {user}" : "Восстановлено {user}",
    "Renamed by {user}" : "Переименовано {user}",
    "Moved by {user}" : "Перемещено {user}",
    "\"remote user\"" : "«пользователь с другого сервера»",
    "You created {file}" : "Вы создали «{file}»",
    "You created an encrypted file in {file}" : "Вы создали зашифрованный файл в «{file}»",
    "{user} created {file}" : "{user} создал(а) «{file}»",
    "{user} created an encrypted file in {file}" : "{user} создал(а) зашифрованный файл в «{file}»",
    "{file} was created in a public folder" : "«{file}» создан в общедоступом каталоге",
    "You changed {file}" : "Вы изменили «{file}»",
    "You changed an encrypted file in {file}" : "Вы изменили зашифрованный файл в «{file}»",
    "{user} changed {file}" : "{user} изменил(а) «{file}»",
    "{user} changed an encrypted file in {file}" : "{user} изменил(а) зашифрованный файл в «{file}»",
    "You deleted {file}" : "Вы удалили «{file}»",
    "You deleted an encrypted file in {file}" : "Вы удалили зашифрованный файл в «{file}»",
    "{user} deleted {file}" : "{user} удалил(а) «{file}»",
    "{user} deleted an encrypted file in {file}" : " {user} удалил(а) зашифрованный файл в «{file}»",
    "You restored {file}" : "Вы восстановили «{file}»",
    "{user} restored {file}" : "{user} восстановил(а) «{file}»",
    "You renamed {oldfile} to {newfile}" : "Вы переименовали «{oldfile}» в «{newfile}»",
    "{user} renamed {oldfile} to {newfile}" : "{user} переименовал(а) «{oldfile}» в «{newfile}»",
    "You moved {oldfile} to {newfile}" : "Вы переместили «{oldfile}» в «{newfile}»",
    "{user} moved {oldfile} to {newfile}" : "{user} переместил(а) «{oldfile}» в «{newfile}»",
    "A file has been added to or removed from your <strong>favorites</strong>" : "Файл добавлен в <strong>избранное</strong> или удалён оттуда",
    "A file or folder has been <strong>changed</strong> or <strong>renamed</strong>" : "Файл или каталог <strong>изменён</strong> или <strong>переименован</strong>",
    "A new file or folder has been <strong>created</strong>" : "<strong>Создан</strong> файл или каталог",
    "A file or folder has been <strong>deleted</strong>" : "Файл или каталог <strong>удалён</strong>",
    "Limit notifications about creation and changes to your <strong>favorite files</strong> <em>(Stream only)</em>" : "Ограничить уведомления о создании и изменении ваших <strong>избранных файлов</strong> <em>(отображать только в приложении события)</em>",
    "A file or folder has been <strong>restored</strong>" : "Файл или каталог <strong>восстановлен</strong>",
    "Unlimited" : "Неограничено",
    "Upload (max. %s)" : "Отправка (максимум %s)",
    "Accept" : "Принять",
    "Reject" : "Отклонить",
    "Incoming ownership transfer from {user}" : "Запрос передачи владения от пользователя {user}",
    "Do you want to accept {path}?\n\nNote: The transfer process after accepting may take up to 1 hour." : "Принять владение {path}?\n\nПримечание: процесс переноса может занять до одного часа.",
    "Ownership transfer failed" : "Не удалось передать владение",
    "Your ownership transfer of {path} to {user} failed." : "Вам не удалось передать владение «{path}» пользователю {user}.",
    "The ownership transfer of {path} from {user} failed." : "Пользователю {user} не удалось передать владение «{path}».",
    "Ownership transfer done" : "Передача владения завершена",
    "Your ownership transfer of {path} to {user} has completed." : "Завершена передача владения «{path}» от вас пользователю {user}.",
    "The ownership transfer of {path} from {user} has completed." : "Завершена передача владения «{path}» от пользователя {user}.",
    "File Management" : "Управление файлами",
<<<<<<< HEAD
=======
    "Transfer ownership of a file or folder" : "Изменение владельца файла или папки",
    "Choose file or folder to transfer" : "Выберите файл или папку для передачи владения",
    "Change" : "Изменить",
    "New owner" : "Новый владелец",
    "Search users" : "Поиск пользователей",
    "Choose a file or folder to transfer" : "Выберите файл или папку для передачи",
    "Transfer" : "Передать",
    "Transfer {path} to {userid}" : "Передать {path} пользователю {userid}",
    "Invalid path selected" : "Указан некорректный путь",
    "Ownership transfer request sent" : "Запрос на передачу прав владения отправлен",
    "Cannot transfer ownership of a file or folder you don't own" : "Изменение владельца возможно только для своих файлов и папок",
    "Tags" : "Метки",
    "Error while loading the file data" : "Не удалось загрузить данные файла",
    "Unable to change the favourite state of the file" : "Не удалось изменить состояние «избранный» этого файла.",
>>>>>>> a0da3ea2
    "%s used" : "%s использовано",
    "%s%% of %s used" : "использовано %s%% из %s",
    "%1$s of %2$s used" : "использовано %1$s из %2$s ",
    "Settings" : "Настройки",
    "Show hidden files" : "Показывать скрытые файлы",
    "WebDAV" : "WebDAV",
    "Use this address to access your Files via WebDAV" : "Используйте этот адрес для подключения WebDAV",
    "Toggle grid view" : "Включить или отключить режим просмотра сеткой",
    "No files in here" : "Здесь нет файлов",
    "Upload some content or sync with your devices!" : "Загрузите что-нибудь или синхронизируйте со своими устройствами!",
    "No entries found in this folder" : "В этом каталоге ничего не найдено",
    "Select all" : "Выбрать все",
    "Upload too large" : "Файл слишком велик",
    "The files you are trying to upload exceed the maximum size for file uploads on this server." : "Файлы, которые вы пытаетесь передать, превышают лимит максимального размера на этом сервере.",
    "No favorites yet" : "В избранное ещё ничего не добавлено ",
    "Files and folders you mark as favorite will show up here" : "Здесь будут показаны файлы и каталоги, отмеченные как избранные",
    "Deleted files" : "Корзина",
    "Shares" : "Общие ресурсы",
    "Shared with others" : "Доступные для других",
    "Shared with you" : "Доступные для вас",
    "Shared by link" : "Доступные по ссылке",
    "Deleted shares" : "Удаленные общие ресурсы",
    "Pending shares" : "Ожидающие общие ресурсы",
    "Text file" : "Текстовый файл",
    "New text file.txt" : "Новый текстовый файл.txt",
<<<<<<< HEAD
    "Target folder" : "Целевой каталог",
    "File handling" : "Управление файлами",
    "Maximum upload size" : "Максимальный размер загружаемого файла",
    "max. possible: " : "макс. возможно: ",
    "Save" : "Сохранить",
    "With PHP-FPM it might take 5 minutes for changes to be applied." : "В режиме PHP-FPM применение изменений может занять до 5 минут.",
    "Missing permissions to edit from here." : "Отсутствуют права на внесение здесь изменений.",
    "%s of %s used" : "использовано %s из %s",
    "Cancel upload" : "Отменить загрузку",
    "%1$s%% of %2$s used" : "использовано %1$s%% из %2$s"
=======
    "Use this address to <a href=\"%s\" target=\"_blank\" rel=\"noreferrer noopener\">access your Files via WebDAV</a>" : "Используйте этот адрес для <a href=\"%s\" target=\"_blank\" rel=\"noreferrer noopener\">доступа к своим файлам по протоколу WebDAV</a>",
    "Cannot transfter ownership of a file or folder you don't own" : "Изменение владельца возможно только для своих файлов и папок"
>>>>>>> a0da3ea2
},"pluralForm" :"nplurals=4; plural=(n%10==1 && n%100!=11 ? 0 : n%10>=2 && n%10<=4 && (n%100<12 || n%100>14) ? 1 : n%10==0 || (n%10>=5 && n%10<=9) || (n%100>=11 && n%100<=14)? 2 : 3);"
}<|MERGE_RESOLUTION|>--- conflicted
+++ resolved
@@ -146,8 +146,6 @@
     "Your ownership transfer of {path} to {user} has completed." : "Завершена передача владения «{path}» от вас пользователю {user}.",
     "The ownership transfer of {path} from {user} has completed." : "Завершена передача владения «{path}» от пользователя {user}.",
     "File Management" : "Управление файлами",
-<<<<<<< HEAD
-=======
     "Transfer ownership of a file or folder" : "Изменение владельца файла или папки",
     "Choose file or folder to transfer" : "Выберите файл или папку для передачи владения",
     "Change" : "Изменить",
@@ -162,7 +160,6 @@
     "Tags" : "Метки",
     "Error while loading the file data" : "Не удалось загрузить данные файла",
     "Unable to change the favourite state of the file" : "Не удалось изменить состояние «избранный» этого файла.",
->>>>>>> a0da3ea2
     "%s used" : "%s использовано",
     "%s%% of %s used" : "использовано %s%% из %s",
     "%1$s of %2$s used" : "использовано %1$s из %2$s ",
@@ -188,20 +185,7 @@
     "Pending shares" : "Ожидающие общие ресурсы",
     "Text file" : "Текстовый файл",
     "New text file.txt" : "Новый текстовый файл.txt",
-<<<<<<< HEAD
-    "Target folder" : "Целевой каталог",
-    "File handling" : "Управление файлами",
-    "Maximum upload size" : "Максимальный размер загружаемого файла",
-    "max. possible: " : "макс. возможно: ",
-    "Save" : "Сохранить",
-    "With PHP-FPM it might take 5 minutes for changes to be applied." : "В режиме PHP-FPM применение изменений может занять до 5 минут.",
-    "Missing permissions to edit from here." : "Отсутствуют права на внесение здесь изменений.",
-    "%s of %s used" : "использовано %s из %s",
-    "Cancel upload" : "Отменить загрузку",
-    "%1$s%% of %2$s used" : "использовано %1$s%% из %2$s"
-=======
     "Use this address to <a href=\"%s\" target=\"_blank\" rel=\"noreferrer noopener\">access your Files via WebDAV</a>" : "Используйте этот адрес для <a href=\"%s\" target=\"_blank\" rel=\"noreferrer noopener\">доступа к своим файлам по протоколу WebDAV</a>",
     "Cannot transfter ownership of a file or folder you don't own" : "Изменение владельца возможно только для своих файлов и папок"
->>>>>>> a0da3ea2
 },"pluralForm" :"nplurals=4; plural=(n%10==1 && n%100!=11 ? 0 : n%10>=2 && n%10<=4 && (n%100<12 || n%100>14) ? 1 : n%10==0 || (n%10>=5 && n%10<=9) || (n%100>=11 && n%100<=14)? 2 : 3);"
 }