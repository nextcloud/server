--- conflicted
+++ resolved
@@ -146,9 +146,6 @@
     "Your ownership transfer of {path} to {user} has completed." : "העברת הבעלות על {path} לידי {user} ממך הושלמה.",
     "The ownership transfer of {path} from {user} has completed." : "העברת הבעלות על {path} לידי {user} הושלמה.",
     "File Management" : "ניהול קבצים",
-<<<<<<< HEAD
-    "%s used" : "%s בשימוש",
-=======
     "Transfer ownership of a file or folder" : "העברת בעלות על קובץ או תיקייה",
     "Choose file or folder to transfer" : "נא לבחור קובץ או תיקייה להעברה",
     "Change" : "שינוי",
@@ -165,7 +162,6 @@
     "Unable to change the favourite state of the file" : "לא ניתן לשנות את מצב ההעדפה של הקובץ",
     "%s used" : "%s בשימוש",
     "%s%% of %s used" : "%s%% מתוך %s בשימוש",
->>>>>>> a0da3ea2
     "%1$s of %2$s used" : "%1$s מתוך %2$s בשימוש",
     "Settings" : "הגדרות",
     "Show hidden files" : "הצגת קבצים נסתרים",
@@ -189,20 +185,7 @@
     "Pending shares" : "שיתופים ממתינים",
     "Text file" : "קובץ טקסט",
     "New text file.txt" : "קובץ טקסט חדש.txt",
-<<<<<<< HEAD
-    "Target folder" : "תיקיית יעד",
-    "File handling" : "טיפול בקבצים",
-    "Maximum upload size" : "גודל העלאה מקסימלי",
-    "max. possible: " : "המרבי האפשרי: ",
-    "Save" : "שמירה",
-    "With PHP-FPM it might take 5 minutes for changes to be applied." : "בשימוש ב- PHP-FPM זה יכול להמשך 5 דקות לשינויים לחול.",
-    "Missing permissions to edit from here." : "חסרות הרשאות לעריכה מכאן.",
-    "%s of %s used" : "%s מתוך %s בשימוש",
-    "Cancel upload" : "ביטול העלאה",
-    "%1$s%% of %2$s used" : "%1$s%% מתוך %2$s בשימוש"
-=======
     "Use this address to <a href=\"%s\" target=\"_blank\" rel=\"noreferrer noopener\">access your Files via WebDAV</a>" : "יש להשתמש בכתובת זו כדי <a href=\"%s\" target=\"_blank\" rel=\"noreferrer noopener\">לגשת לקבצים שלך באמצעות WebDAV</a>",
     "Cannot transfter ownership of a file or folder you don't own" : "אין לך אפשרות להעביר בעלות על קובץ או תיקייה שאין לך בעלות עליהם"
->>>>>>> a0da3ea2
 },"pluralForm" :"nplurals=4; plural=(n == 1 && n % 1 == 0) ? 0 : (n == 2 && n % 1 == 0) ? 1: (n % 10 == 0 && n % 1 == 0 && n > 10) ? 2 : 3;"
 }