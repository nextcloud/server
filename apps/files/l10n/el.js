--- conflicted
+++ resolved
@@ -27,20 +27,14 @@
     "{loadedSize} of {totalSize} ({bitrate})" : "{loadedSize} από {totalSize} ({bitrate})",
     "Uploading that item is not supported" : "Η μεταφόρτωση αυτού του αντικειμένου δεν υποστηρίζεται",
     "Target folder does not exist any more" : "Ο επιλεγμένος φάκελος δεν υπάρχει πια",
-<<<<<<< HEAD
-=======
     "Error when assembling chunks, status code {status}" : "Σφάλμα κατά την συλλογή τμημάτων, κωδικός κατάστασης {status}",
->>>>>>> a0da3ea2
     "Actions" : "Ενέργειες",
     "Rename" : "Μετονομασία",
     "Copy" : "Αντιγραφή",
     "Choose target folder" : "Επιλογή φακέλου προορισμού",
     "Open" : "Άνοιγμα",
-<<<<<<< HEAD
-=======
     "Delete file" : "Διαγραφή αρχείου",
     "Delete folder" : "Διαγραφή φακέλου",
->>>>>>> a0da3ea2
     "Disconnect storage" : "Αποσύνδεση αποθηκευτικού χώρου",
     "Unshare" : "Διακοπή διαμοιρασμού",
     "Could not load info for file \"{file}\"" : "Αδυναμία φόρτωσης πληροφοριών για το αρχείο \"{file}\"",
@@ -53,10 +47,7 @@
     "This directory is unavailable, please check the logs or contact the administrator" : "Ο κατάλογος δεν είναι διαθέσιμος, παρακαλώ ελέγξτε τα αρχεία καταγραφής ή επικοινωνήστε με το διαχειριστή",
     "Could not move \"{file}\", target exists" : "Αδυναμία μετακίνησης του \"{file}\", υπάρχει ήδη αρχείο με αυτό το όνομα",
     "Could not move \"{file}\"" : "Αδυναμία μετακίνησης του \"{file}\"",
-<<<<<<< HEAD
-=======
     "copy" : "Αντιγραφή",
->>>>>>> a0da3ea2
     "Could not copy \"{file}\", target exists" : "Αδυναμία αντιγραφής του \"{file}\", υπάρχει ήδη.",
     "Could not copy \"{file}\"" : "Αδυναμία αντιγραφής του \"{file}\"",
     "Copied {origin} inside {destination}" : "Αντιγράφτηκε το {origin} στο {destination}",
@@ -68,10 +59,7 @@
     "Could not create file \"{file}\"" : "Αδυναμία δημιουργίας του αρχείου \"{file}\"",
     "Could not create file \"{file}\" because it already exists" : "Αδυναμία δημιουργίας του αρχείου \"{file}\" επειδή υπάρχει ήδη",
     "Could not create folder \"{dir}\" because it already exists" : "Αδυναμία δημιουργίας του φακέλου \"{dir}\" επειδή υπάρχει ήδη",
-<<<<<<< HEAD
-=======
     "Could not fetch file details \"{file}\"" : "Δεν είναι δυνατή η ανάγνωση λεπτομερειών του αρχείου \"{file}\"",
->>>>>>> a0da3ea2
     "Error deleting file \"{fileName}\"." : "Σφάλμα διαγραφής του \"{fileName}\".",
     "No search results in other folders for {tag}{filter}{endtag}" : "Κανένα αποτέλεσμα αναζήτησης σε άλλους φακέλους για {tag}{filter}{endtag}",
     "Name" : "Όνομα",
@@ -85,11 +73,8 @@
     "_Uploading %n file_::_Uploading %n files_" : ["Μεταφόρτωση %n αρχείου","Μεταφόρτωση %n αρχείων"],
     "New" : "Νέο",
     "Select file range" : "Επέλεξε εύρος αρχείων",
-<<<<<<< HEAD
-=======
     "{used} of {quota} used" : "Χρήση {used} από {quota} ",
     "{used} used" : "Σε χρήση {used}",
->>>>>>> a0da3ea2
     "\"{name}\" is an invalid file name." : "Το \"{name}\" δεν είναι έγκυρο όνομα αρχείου.",
     "File name cannot be empty." : "Το όνομα αρχείου δεν μπορεί να είναι κενό.",
     "\"/\" is not allowed inside a file name." : "Το \"/\" δεν είναι επιτρεπτό εντός του ονόματος αρχείου.",
@@ -109,10 +94,7 @@
     "You can only favorite a single file or folder at a time" : "Προσθήκη στα αγαπημένα ενός αρχείου ή φακέλου κάθε φορά",
     "New folder" : "Νέος φάκελος",
     "Upload file" : "Μεταφόρτωση αρχείου",
-<<<<<<< HEAD
-=======
     "Not favorited" : "Δεν είναι αγαπημένο",
->>>>>>> a0da3ea2
     "Remove from favorites" : "Αφαίρεση από τα αγαπημένα",
     "Add to favorites" : "Προσθήκη στα αγαπημένα",
     "An error occurred while trying to update the tags" : "Ένα σφάλμα προέκυψε κατά τη διάρκεια ενημέρωσης των ετικετών",
@@ -134,11 +116,6 @@
     "{user} created an encrypted file in {file}" : "Ο {user} δημιούργησε ένα κρυπτογραφημένο αρχείο στο {file}",
     "{file} was created in a public folder" : "Το {file} δημιουργήθηκε σε δημόσιο φάκελο",
     "You changed {file}" : "Αλλάξατε το {file}",
-<<<<<<< HEAD
-    "{user} changed {file}" : "Ο {user} άλλαξε το {file}",
-    "You deleted {file}" : "Διαγράψτε το {file}",
-    "{user} deleted {file}" : "Ο {user} διέγραψε το {file}",
-=======
     "You changed an encrypted file in {file}" : "Αλλάξατε κρυπτογραφημένο αρχείο {file}",
     "{user} changed {file}" : "Ο {user} άλλαξε το {file}",
     "{user} changed an encrypted file in {file}" : "Ο {user} άλλαξε κρυπτογραφημένο αρχείο {file}",
@@ -146,7 +123,6 @@
     "You deleted an encrypted file in {file}" : "Διαγράψατε κρυπτογραφημένο αρχείο {file}",
     "{user} deleted {file}" : "Ο {user} διέγραψε το {file}",
     "{user} deleted an encrypted file in {file}" : "Ο {user} διέγραψε κρυπτογραφημένο αρχείο σε {file}",
->>>>>>> a0da3ea2
     "You restored {file}" : "Επαναφέρατε το {file}",
     "{user} restored {file}" : "Ο {user} επανέφερε το {file}",
     "You renamed {oldfile} to {newfile}" : "Μετονομάσατε το {oldfile} σε {newfile}",
@@ -161,9 +137,6 @@
     "A file or folder has been <strong>restored</strong>" : "Έγινε <strong>επαναφορά</strong> ενός αρχείου ή φακέλου",
     "Unlimited" : "Απεριόριστο",
     "Upload (max. %s)" : "Μεταφόρτωση (max. %s)",
-<<<<<<< HEAD
-    "File Management" : "Διαχείριση αρχείων",
-=======
     "Accept" : "Αποδοχή",
     "Reject" : "Απόρριψη",
     "Incoming ownership transfer from {user}" : "Εισερχόμενη μεταβίβαση κυριότητας από τον {user}",
@@ -189,7 +162,6 @@
     "Tags" : "Ετικέτες",
     "Error while loading the file data" : "Σφάλμα κατά την φόρτωση αρχείου δεδομένων",
     "Unable to change the favourite state of the file" : "Αδυναμία αλλαγής αγαπημένης κατάστασης αρχείου",
->>>>>>> a0da3ea2
     "%s used" : "%s σε χρήση",
     "%s%% of %s used" : "%s%% από %s σε χρήση",
     "%1$s of %2$s used" : "χρησιμοποιούνται %1$s από %2$s",
@@ -206,10 +178,6 @@
     "The files you are trying to upload exceed the maximum size for file uploads on this server." : "Τα αρχεία που προσπαθείτε να μεταφορτώσετε υπερβαίνουν το μέγιστο μέγεθος μεταφόρτωσης αρχείων σε αυτόν τον διακομιστή.",
     "No favorites yet" : "Κανένα αγαπημένο ακόμα",
     "Files and folders you mark as favorite will show up here" : "Τα αρχεία και οι φάκελοι που σημειώνονται ως αγαπημένα θα εμφανιστούν εδώ",
-<<<<<<< HEAD
-    "Tags" : "Ετικέτες",
-=======
->>>>>>> a0da3ea2
     "Deleted files" : "Διαγραμμένα αρχεία",
     "Shares" : "Κοινόχρηστα",
     "Shared with others" : "Διαμοιρασμένα με άλλους",
@@ -219,20 +187,7 @@
     "Pending shares" : "Κοινή χρήση σε εκκρεμότητα",
     "Text file" : "Αρχείο κειμένου",
     "New text file.txt" : "Νέο αρχείο κειμένου.txt",
-<<<<<<< HEAD
-    "Target folder" : "Φάκελος προορισμού",
-    "File handling" : "Διαχείριση αρχείων",
-    "Maximum upload size" : "Μέγιστο μέγεθος μεταφόρτωσης",
-    "max. possible: " : "μέγιστο δυνατό: ",
-    "Save" : "Αποθήκευση",
-    "With PHP-FPM it might take 5 minutes for changes to be applied." : "Με PHP-FPM μπορεί να χρειαστούν μέχρι και 5 λεπτά για να ενεργοποιηθούν οι αλλαγές.",
-    "Missing permissions to edit from here." : "Δεν υπάρχουν τα απαραίτητα δικαιώματα για να γίνει επεξεργασία από εδώ.",
-    "%s of %s used" : "%s από %s σε χρήση",
-    "Cancel upload" : "Ακύρωση μεταφόρτωσης",
-    "%1$s%% of %2$s used" : "%1$s%% από %2$s σε χρήση"
-=======
     "Use this address to <a href=\"%s\" target=\"_blank\" rel=\"noreferrer noopener\">access your Files via WebDAV</a>" : "Χρησιμοποιήστε αυτή την διεύθυνση, προκειμένου να <a href=\"%s\" target=\"_blank\" rel=\"noreferrer noopener\">έχετε πρόσβαση στα αρχεία σας μέσω WebDAV</a>",
     "Cannot transfter ownership of a file or folder you don't own" : "Δεν μπορεί να μεταβαστεί η κυριότητα αρχείου ή φακέλου που δεν σας ανήκει"
->>>>>>> a0da3ea2
 },
 "nplurals=2; plural=(n != 1);");