--- conflicted
+++ resolved
@@ -127,12 +127,9 @@
     "A file or folder has been <strong>restored</strong>" : "Un archivo o carpeta ha sido <strong>restaurado</strong>",
     "Unlimited" : "Ilimitado",
     "Upload (max. %s)" : "Cargar (max. %s)",
-<<<<<<< HEAD
-=======
     "Accept" : "Aceptar",
     "Change" : "Cambiar",
     "Tags" : "Etiquetas",
->>>>>>> a0da3ea2
     "%s used" : "%s usado",
     "%1$s of %2$s used" : "%1$s de %2$s usados",
     "Settings" : "Configuraciones ",
@@ -153,18 +150,6 @@
     "Shared by link" : "Compartido por liga",
     "Text file" : "Archivo de texto",
     "New text file.txt" : "Nuevo ArchivoDeTexto.txt",
-<<<<<<< HEAD
-    "Target folder" : "Carpeta destino",
-    "File handling" : "Manejo de archivos",
-    "Maximum upload size" : "Tamaño máximo de carga",
-    "max. possible: " : "max. posible:",
-    "Save" : "Guardar",
-    "With PHP-FPM it might take 5 minutes for changes to be applied." : "Con PHP-FPM podría tomar 5 minutos para que los cambios apliquen. ",
-    "Missing permissions to edit from here." : "Faltan privilegios para editar desde aquí. ",
-    "%s of %s used" : "%s de %s usado",
-    "Cancel upload" : "Cancelar carga"
-=======
     "Use this address to <a href=\"%s\" target=\"_blank\" rel=\"noreferrer noopener\">access your Files via WebDAV</a>" : "Usa esta dirección para <a href=\"%s\" target=\"_blank\" rel=\"noreferrer noopener\">acceder a tus Archivos vía WebDAV</a>"
->>>>>>> a0da3ea2
 },
 "nplurals=2; plural=(n != 1);");