<?php
/**
 * @copyright Copyright (c) 2016, ownCloud, Inc.
 *
 * @author Bjoern Schiessle <bjoern@schiessle.org>
 * @author Christoph Wurst <christoph@owncloud.com>
 * @author Joas Schilling <coding@schilljs.com>
 * @author Lukas Reschke <lukas@statuscode.ch>
 * @author Morris Jobke <hey@morrisjobke.de>
 * @author Robin Appelman <robin@icewind.nl>
 * @author Roeland Jago Douma <roeland@famdouma.nl>
 * @author Tobias Kaminsky <tobias@kaminsky.me>
 * @author Vincent Petry <pvince81@owncloud.com>
 * @author Felix Nüsse <felix.nuesse@t-online.de>
 * @license AGPL-3.0
 *
 * This code is free software: you can redistribute it and/or modify
 * it under the terms of the GNU Affero General Public License, version 3,
 * as published by the Free Software Foundation.
 *
 * This program is distributed in the hope that it will be useful,
 * but WITHOUT ANY WARRANTY; without even the implied warranty of
 * MERCHANTABILITY or FITNESS FOR A PARTICULAR PURPOSE. See the
 * GNU Affero General Public License for more details.
 *
 * You should have received a copy of the GNU Affero General Public License, version 3,
 * along with this program.  If not, see <http://www.gnu.org/licenses/>
 *
 */

namespace OCA\Files\Controller;

use OCP\AppFramework\Http;
use OCP\AppFramework\Controller;
use OCP\Files\File;
use OCP\Files\Folder;
use OCP\Files\NotFoundException;
use OCP\IConfig;
use OCP\IRequest;
use OCP\AppFramework\Http\DataResponse;
use OCP\AppFramework\Http\FileDisplayResponse;
use OCP\AppFramework\Http\Response;
use OCA\Files\Service\TagService;
use OCP\IPreview;
use OCP\Share\IManager;
use OC\Files\Node\Node;
use OCP\IUserSession;
use Sabre\VObject\Property\Boolean;

/**
 * Class ApiController
 *
 * @package OCA\Files\Controller
 */
class ApiController extends Controller {
	/** @var TagService */
	private $tagService;
	/** @var IManager * */
	private $shareManager;
	/** @var IPreview */
	private $previewManager;
	/** IUserSession */
	private $userSession;
	/** IConfig */
	private $config;
	/** @var Folder */
	private $userFolder;

	/**
	 * @param string $appName
	 * @param IRequest $request
	 * @param IUserSession $userSession
	 * @param TagService $tagService
	 * @param IPreview $previewManager
	 * @param IManager $shareManager
	 * @param IConfig $config
	 * @param Folder $userFolder
	 */
	public function __construct($appName,
								IRequest $request,
								IUserSession $userSession,
								TagService $tagService,
								IPreview $previewManager,
								IManager $shareManager,
								IConfig $config,
								Folder $userFolder) {
		parent::__construct($appName, $request);
		$this->userSession = $userSession;
		$this->tagService = $tagService;
		$this->previewManager = $previewManager;
		$this->shareManager = $shareManager;
		$this->config = $config;
		$this->userFolder = $userFolder;
	}

	/**
	 * Gets a thumbnail of the specified file
	 *
	 * @since API version 1.0
	 *
	 * @NoAdminRequired
	 * @NoCSRFRequired
	 * @StrictCookieRequired
	 *
	 * @param int $x
	 * @param int $y
	 * @param string $file URL-encoded filename
	 * @return DataResponse|FileDisplayResponse
	 */
	public function getThumbnail($x, $y, $file) {
		if ($x < 1 || $y < 1) {
			return new DataResponse(['message' => 'Requested size must be numeric and a positive value.'], Http::STATUS_BAD_REQUEST);
		}

		try {
			$file = $this->userFolder->get($file);
			if ($file instanceof Folder) {
				throw new NotFoundException();
			}

			/** @var File $file */
			$preview = $this->previewManager->getPreview($file, $x, $y, true);

			return new FileDisplayResponse($preview, Http::STATUS_OK, ['Content-Type' => $preview->getMimeType()]);
		} catch (NotFoundException $e) {
			return new DataResponse(['message' => 'File not found.'], Http::STATUS_NOT_FOUND);
		} catch (\Exception $e) {
			return new DataResponse([], Http::STATUS_BAD_REQUEST);
		}
	}

	/**
	 * Updates the info of the specified file path
	 * The passed tags are absolute, which means they will
	 * replace the actual tag selection.
	 *
	 * @NoAdminRequired
	 *
	 * @param string $path path
	 * @param array|string $tags array of tags
	 * @return DataResponse
	 */
	public function updateFileTags($path, $tags = null) {
		$result = [];
		// if tags specified or empty array, update tags
		if (!is_null($tags)) {
			try {
				$this->tagService->updateFileTags($path, $tags);
			} catch (\OCP\Files\NotFoundException $e) {
				return new DataResponse([
					'message' => $e->getMessage()
				], Http::STATUS_NOT_FOUND);
			} catch (\OCP\Files\StorageNotAvailableException $e) {
				return new DataResponse([
					'message' => $e->getMessage()
				], Http::STATUS_SERVICE_UNAVAILABLE);
			} catch (\Exception $e) {
				return new DataResponse([
					'message' => $e->getMessage()
				], Http::STATUS_NOT_FOUND);
			}
			$result['tags'] = $tags;
		}
		return new DataResponse($result);
	}

	/**
	 * @param \OCP\Files\Node[] $nodes
	 * @return array
	 */
	private function formatNodes(array $nodes) {
		return array_values(array_map(function (Node $node) {
			/** @var \OC\Files\Node\Node $shareTypes */
			$shareTypes = $this->getShareTypes($node);
			$file = \OCA\Files\Helper::formatFileInfo($node->getFileInfo());
			$parts = explode('/', dirname($node->getPath()), 4);
			if (isset($parts[3])) {
				$file['path'] = '/' . $parts[3];
			} else {
				$file['path'] = '/';
			}
			if (!empty($shareTypes)) {
				$file['shareTypes'] = $shareTypes;
			}
			return $file;
		}, $nodes));
	}

	/**
	 * Returns a list of recently modifed files.
	 *
	 * @NoAdminRequired
	 *
	 * @return DataResponse
	 */
	public function getRecentFiles() {
		$nodes = $this->userFolder->getRecent(100);
		$files = $this->formatNodes($nodes);
		return new DataResponse(['files' => $files]);
	}

	/**
	 * Returns a list of favorites modifed folder.
	 *
	 * @NoAdminRequired
	 *
	 * @return DataResponse
	 */
	public function getFavoritesFolder() {
		$nodes = $this->userFolder->searchByTag('_$!<Favorite>!$_', $this->userSession->getUser()->getUID());

		$favorites = [];
		$i = 0;
		foreach ($nodes as &$node) {

			$favorites[$i]['id'] = $node->getId();
			$favorites[$i]['name'] = $node->getName();
			$favorites[$i]['path'] = $node->getInternalPath();
			$favorites[$i]['mtime'] = $node->getMTime();
			$i++;
		}

		return new DataResponse(['favoriteFolders' => $favorites]);
	}

	/**
	 * Return a list of share types for outgoing shares
	 *
	 * @param Node $node file node
	 *
	 * @return int[] array of share types
	 */
	private function getShareTypes(Node $node) {
		$userId = $this->userSession->getUser()->getUID();
		$shareTypes = [];
		$requestedShareTypes = [
			\OCP\Share::SHARE_TYPE_USER,
			\OCP\Share::SHARE_TYPE_GROUP,
			\OCP\Share::SHARE_TYPE_LINK,
			\OCP\Share::SHARE_TYPE_REMOTE,
			\OCP\Share::SHARE_TYPE_EMAIL
		];
		foreach ($requestedShareTypes as $requestedShareType) {
			// one of each type is enough to find out about the types
			$shares = $this->shareManager->getSharesBy(
				$userId,
				$requestedShareType,
				$node,
				false,
				1
			);
			if (!empty($shares)) {
				$shareTypes[] = $requestedShareType;
			}
		}
		return $shareTypes;
	}

	/**
	 * Change the default sort mode
	 *
	 * @NoAdminRequired
	 *
	 * @param string $mode
	 * @param string $direction
	 * @return Response
	 */
	public function updateFileSorting($mode, $direction) {
		$allowedMode = ['name', 'size', 'mtime'];
		$allowedDirection = ['asc', 'desc'];
		if (!in_array($mode, $allowedMode) || !in_array($direction, $allowedDirection)) {
			$response = new Response();
			$response->setStatus(Http::STATUS_UNPROCESSABLE_ENTITY);
			return $response;
		}
		$this->config->setUserValue($this->userSession->getUser()->getUID(), 'files', 'file_sorting', $mode);
		$this->config->setUserValue($this->userSession->getUser()->getUID(), 'files', 'file_sorting_direction', $direction);
		return new Response();
	}

	/**
	 * Toggle default for showing/hiding hidden files
	 *
	 * @NoAdminRequired
	 *
	 * @param bool $show
	 */
	public function showHiddenFiles($show) {
		$this->config->setUserValue($this->userSession->getUser()->getUID(), 'files', 'show_hidden', (int)$show);
		return new Response();
	}

	/**
	 * Toggle default for showing/hiding QuickAccess folder
	 *
	 * @NoAdminRequired
	 *
	 * @param bool $show
	 *
	 * @return Response
	 */
	public function showQuickAccess($show) {
		$this->config->setUserValue($this->userSession->getUser()->getUID(), 'files', 'show_Quick_Access', (int)$show);
		return new Response();
	}

	/**
	 * Toggle default for showing/hiding QuickAccess folder
	 *
	 * @NoAdminRequired
	 *
	 * @return String
	 */
	public function getShowQuickAccess() {

<<<<<<< HEAD
		return $this->config->getUserValue($this->userSession->getUser()->getUID(), 'files', 'show_Quick_Access', 1);
=======
		return $this->config->getUserValue($this->userSession->getUser()->getUID(), 'files', 'show_Quick_Access', 0);
>>>>>>> 31de7114
	}

	/**
	 * quickaccess-sorting-strategy
	 *
	 * @NoAdminRequired
	 *
	 * @param string $strategy
	 * @return Response
	 */
	public function setSortingStrategy($strategy) {
		$this->config->setUserValue($this->userSession->getUser()->getUID(), 'files', 'quickaccess_sorting_strategy', (String)$strategy);
		return new Response();
	}

	/**
	 * Get reverse-state for quickaccess-list
	 *
	 * @NoAdminRequired
	 *
	 * @return String
	 */
	public function getSortingStrategy() {
		return $this->config->getUserValue($this->userSession->getUser()->getUID(), 'files', 'quickaccess_sorting_strategy', 'alphabet');
	}

	/**
	 * Toggle for reverse quickaccess-list
	 *
	 * @NoAdminRequired
	 *
	 * @param bool $reverse
	 * @return Response
	 */
	public function setReverseQuickaccess($reverse) {
		$this->config->setUserValue($this->userSession->getUser()->getUID(), 'files', 'quickaccess_reverse_list', (int)$reverse);
		return new Response();
	}

	/**
	 * Get reverse-state for quickaccess-list
	 *
	 * @NoAdminRequired
	 *
	 * @return bool
	 */
	public function getReverseQuickaccess() {
		if ($this->config->getUserValue($this->userSession->getUser()->getUID(), 'files', 'quickaccess_reverse_list', false)) {
			return true;
		}
		return false;
	}

	/**
	 * Set state for show sorting menu
	 *
	 * @NoAdminRequired
	 *
	 * @param bool $show
	 * @return Response
	 */
	public function setShowQuickaccessSettings($show) {
		$this->config->setUserValue($this->userSession->getUser()->getUID(), 'files', 'quickaccess_show_settings', (int)$show);
		return new Response();
	}

	/**
	 * Get state for show sorting menu
	 *
	 * @NoAdminRequired
	 *
	 * @return bool
	 */
	public function getShowQuickaccessSettings() {
		if ($this->config->getUserValue($this->userSession->getUser()->getUID(), 'files', 'quickaccess_show_settings', false)) {
			return true;
		}
		return false;
	}

	/**
	 * Set sorting-order for custom sorting
	 *
	 * @NoAdminRequired
	 *
	 * @param String $order
	 * @return Response
	 */
	public function setSortingOrder($order) {
		$this->config->setUserValue($this->userSession->getUser()->getUID(), 'files', 'quickaccess_custom_sorting_order', (String)$order);
		return new Response();
	}

	/**
	 * Get sorting-order for custom sorting
	 *
	 * @NoAdminRequired
	 *
	 * @return String
	 */
	public function getSortingOrder() {
		return $this->config->getUserValue($this->userSession->getUser()->getUID(), 'files', 'quickaccess_custom_sorting_order', "");
	}

	/**
	 * Get sorting-order for custom sorting
	 *
	 * @NoAdminRequired
	 *
	 * @param String
	 * @return String
	 */
	public function getNodeType($folderpath) {
		$node = $this->userFolder->get($folderpath);
		return $node->getType();
	}


}<|MERGE_RESOLUTION|>--- conflicted
+++ resolved
@@ -313,11 +313,7 @@
 	 */
 	public function getShowQuickAccess() {
 
-<<<<<<< HEAD
-		return $this->config->getUserValue($this->userSession->getUser()->getUID(), 'files', 'show_Quick_Access', 1);
-=======
 		return $this->config->getUserValue($this->userSession->getUser()->getUID(), 'files', 'show_Quick_Access', 0);
->>>>>>> 31de7114
 	}
 
 	/**
