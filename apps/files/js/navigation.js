/*
 * @Copyright 2014 Vincent Petry <pvince81@owncloud.com>
 *
 * @author Vincent Petry
 * @author Felix Nüsse <felix.nuesse@t-online.de>
 *
 *
 * This file is licensed under the Affero General Public License version 3
 * or later.
 *
 * See the COPYING-README file.
 *
 */

(function () {

	/**
	 * @class OCA.Files.Navigation
	 * @classdesc Navigation control for the files app sidebar.
	 *
	 * @param $el element containing the navigation
	 */
	var Navigation = function ($el) {
		this.initialize($el);
	};

	/**
	 * @memberof OCA.Files
	 */
	Navigation.prototype = {

		/**
		 * Currently selected item in the list
		 */
		_activeItem: null,

		/**
		 * Currently selected container
		 */
		$currentContent: null,

		/**
		 * Strategy by which the quickaccesslist is sorted
		 *
		 * Possible Strategies:
		 * customorder
		 * datemodified
		 * date
		 * alphabet
		 *
		 */
		$sortingStrategy: 'alphabet',

		/**
		 * Key for the quick-acces-list
		 */
		$quickAccessListKey: 'sublist-favorites',
		/**
		 * Initializes the navigation from the given container
		 *
		 * @private
		 * @param $el element containing the navigation
		 */
		initialize: function ($el) {
			this.$el = $el;
			this._activeItem = null;
			this.$currentContent = null;
			this._setupEvents();

			var scope=this;
			$.get(OC.generateUrl("/apps/files/api/v1/quickaccess/get/SortingStrategy"), function (data, status) {
				scope.$sortingStrategy=data;
				scope.setInitialQuickaccessSettings();
			});

		},

		/**
		 * Setup UI events
		 */
		_setupEvents: function () {
			this.$el.on('click', 'li a', _.bind(this._onClickItem, this))
			this.$el.on('click', 'li button', _.bind(this._onClickMenuButton, this));
<<<<<<< HEAD
			this._setOnDrag();

=======
>>>>>>> 31de7114
		},

		/**
		 * Returns the container of the currently active app.
		 *
		 * @return app container
		 */
		getActiveContainer: function () {
			return this.$currentContent;
		},

		/**
		 * Returns the currently active item
		 *
		 * @return item ID
		 */
		getActiveItem: function () {
			return this._activeItem;
		},

		/**
		 * Switch the currently selected item, mark it as selected and
		 * make the content container visible, if any.
		 *
		 * @param string itemId id of the navigation item to select
		 * @param array options "silent" to not trigger event
		 */
		setActiveItem: function (itemId, options) {
<<<<<<< HEAD
=======
			var currentItem = this.$el.find('li[data-id=' + itemId + ']');
			var itemDir = currentItem.data('dir');
			var itemView = currentItem.data('view');
>>>>>>> 31de7114
			var oldItemId = this._activeItem;
			if (itemId === this._activeItem) {
				if (!options || !options.silent) {
					this.$el.trigger(
						new $.Event('itemChanged', {
							itemId: itemId,
<<<<<<< HEAD
							previousItemId: oldItemId
=======
							previousItemId: oldItemId,
							dir: itemDir,
							view: itemView
>>>>>>> 31de7114
						})
					);
				}
				return;
			}
			this.$el.find('li a').removeClass('active');
			if (this.$currentContent) {
				this.$currentContent.addClass('hidden');
				this.$currentContent.trigger(jQuery.Event('hide'));
			}
			this._activeItem = itemId;
			currentItem.children('a').addClass('active');
			this.$currentContent = $('#app-content-' + (typeof itemView === 'string' && itemView !== '' ? itemView : itemId));
			this.$currentContent.removeClass('hidden');
			if (!options || !options.silent) {
				this.$currentContent.trigger(jQuery.Event('show'));
				this.$el.trigger(
					new $.Event('itemChanged', {
						itemId: itemId,
<<<<<<< HEAD
						previousItemId: oldItemId
=======
						previousItemId: oldItemId,
						dir: itemDir,
						view: itemView
>>>>>>> 31de7114
					})
				);
			}
		},

		/**
		 * Returns whether a given item exists
		 */
		itemExists: function (itemId) {
			return this.$el.find('li[data-id=' + itemId + ']').length;
		},

		/**
		 * Event handler for when clicking on an item.
		 */
		_onClickItem: function (ev) {
			var $target = $(ev.target);
			var itemId = $target.closest('li').attr('data-id');
			if (!_.isUndefined(itemId)) {
				this.setActiveItem(itemId);
			}
			ev.preventDefault();
		},

		/**
<<<<<<< HEAD
		 * Event handler for when dragging an item
		 */
		_setOnDrag: function () {
			var scope = this;
			var element = $("#sublist-favorites");
			$(function () {
				if (document.getElementById(scope.$quickAccessListKey.toString()).hasAttribute("draggable")) {
					element.sortable({
						axis: "y",
						containment: "parent",
						scroll: false,
						zIndex: 0,
						opacity: 0.5,
						tolerance: "pointer",
						//revert: 0.05,
						//delay: 150,
						start: function (event, ui) {
							//Fix for offset
							ui.helper[0].style.left = '0px';

							//Change Icon while dragging
							var list = document.getElementById(scope.$quickAccessListKey).getElementsByTagName('li');
							for (var j = 0; j < list.length; j++) {
								if (!(typeof list[j].getElementsByTagName('a')[0] === 'undefined')) {
									list[j].getElementsByTagName('a')[0].classList.remove("nav-icon-files");
									list[j].getElementsByTagName('a')[0].classList.add('icon-menu');
								}
							}
						},
						stop: function (event, ui) {
							//Clean up offset
							ui.item.removeAttr("style");

							//Change Icon back after dragging
							var list = document.getElementById(scope.$quickAccessListKey.toString()).getElementsByTagName('li');
							for (var j = 0; j < list.length; j++) {
								if (!(typeof list[j].getElementsByTagName('a')[0] === 'undefined')) {
									list[j].getElementsByTagName('a')[0].classList.add("nav-icon-files");
									list[j].getElementsByTagName('a')[0].classList.remove('icon-menu');
								}
							}
						},
						update: function (event, ui) {
							var list = document.getElementById(scope.$quickAccessListKey.toString()).getElementsByTagName('li');
							var string = [];
							for (var j = 0; j < list.length; j++) {
								var Object = {
									id: j,
									name: scope.getCompareValue(list, j, 'alphabet')
								};
								string.push(Object);
							}
							var resultorder = JSON.stringify(string);
							$.get(OC.generateUrl("/apps/files/api/v1/quickaccess/set/CustomSortingOrder"), {
								order: resultorder
							}, function (data, status) {
							});
						}
					});
				} else {
					if (scope.$sortingStrategy === 'customorder') {
						scope.$sortingStrategy = 'datemodified';
					}
				}
			});
		},

		/**
=======
>>>>>>> 31de7114
		 * Event handler for clicking a button
		 */
		_onClickMenuButton: function (ev) {
			var $target = $(ev.target);
			var itemId = $target.closest('button').attr('id');

			var collapsibleToggles = [];
			var dotmenuToggles = [];

			// The collapsibleToggles-Array consists of a list of Arrays. Every subarray must contain the Button to listen to at the 0th index,
			// and the parent, which should be toggled at the first arrayindex.
			collapsibleToggles.push(["#button-collapse-favorites", "#button-collapse-parent-favorites"]);

			// The dotmenuToggles-Array consists of a list of Arrays. Every subarray must contain the Button to listen to at the 0th index,
			// and the parent, which should be toggled at the first arrayindex.
			dotmenuToggles.push(["#dotmenu-button-favorites", "dotmenu-content-favorites"]);

			collapsibleToggles.forEach(function foundToggle (item) {
				if (item[0] === ("#" + itemId)) {
					$(item[1]).toggleClass('open');
					var show = 1;
					if (!$(item[1]).hasClass('open')) {
						show = 0;
					}
					$.get(OC.generateUrl("/apps/files/api/v1/quickaccess/set/showList"), {show: show}, function (data, status) {
					});
				}
			});

			dotmenuToggles.forEach(function foundToggle (item) {
				if (item[0] === ("#" + itemId)) {
					document.getElementById(item[1]).classList.toggle('open');
				}
			});

			ev.preventDefault();
		},

		/**
		 * Sort initially as setup of sidebar for QuickAccess
		 */
		setInitialQuickaccessSettings: function () {

			var quickAccesKey = this.$quickAccessListKey;
			var list = document.getElementById(quickAccesKey).getElementsByTagName('li');

			var sort = true;
			var reverse = false;
			if (this.$sortingStrategy === 'datemodified') {
				sort = false;
				reverse = false;

				var scope = this;
				$.get(OC.generateUrl("/apps/files/api/v1/quickaccess/get/FavoriteFolders/"), function (data, status) {
					for (var i = 0; i < data.favoriteFolders.length; i++) {
						for (var j = 0; j < list.length; j++) {
							if (scope.getCompareValue(list, j, 'alphabet').toLowerCase() === data.favoriteFolders[i].name.toLowerCase()) {
								list[j].setAttribute("mtime", data.favoriteFolders[i].mtime);
							}
						}
					}
					scope.QuickSort(list, 0, list.length - 1);
					scope.reverse(list);
				});

			} else if (this.$sortingStrategy === 'alphabet') {
				sort = true;
			} else if (this.$sortingStrategy === 'date') {
				sort = true;
			} else if (this.$sortingStrategy === 'customorder') {
				var scope = this;
				$.get(OC.generateUrl("/apps/files/api/v1/quickaccess/get/CustomSortingOrder"), function (data, status) {
					var ordering = JSON.parse(data);
					for (var i = 0; i < ordering.length; i++) {
						for (var j = 0; j < list.length; j++) {
							if (scope.getCompareValue(list, j, 'alphabet').toLowerCase() === ordering[i].name.toLowerCase()) {
								list[j].setAttribute("folderPosition", ordering[i].id);
							}
						}
					}
					scope.QuickSort(list, 0, list.length - 1);
				});
				sort = false;
			}

			if (sort) {
				this.QuickSort(list, 0, list.length - 1);
			}
			if (reverse) {
				this.reverse(list);
			}

		},

		/**
		 * Sorting-Algorithm for QuickAccess
		 */
		QuickSort: function (list, start, end) {
			var lastMatch;
			if (list.length > 1) {
				lastMatch = this.quicksort_helper(list, start, end);
				if (start < lastMatch - 1) {
					this.QuickSort(list, start, lastMatch - 1);
				}
				if (lastMatch < end) {
					this.QuickSort(list, lastMatch, end);
				}
			}
		},

		/**
		 * Sorting-Algorithm-Helper for QuickAccess
		 */
		quicksort_helper: function (list, start, end) {
			var pivot = Math.floor((end + start) / 2);
			var pivotElement = this.getCompareValue(list, pivot);
			var i = start;
			var j = end;

			while (i <= j) {
				while (this.getCompareValue(list, i) < pivotElement) {
					i++;
				}
				while (this.getCompareValue(list, j) > pivotElement) {
					j--;
				}
				if (i <= j) {
					this.swap(list, i, j);
					i++;
					j--;
				}
			}
			return i;
		},

		/**
		 * Sorting-Algorithm-Helper for QuickAccess
		 * This method allows easy access to the element which is sorted by.
		 */
		getCompareValue: function (nodes, int, strategy) {

			if ((typeof strategy === 'undefined')) {
				strategy = this.$sortingStrategy;
			}

			if (strategy === 'alphabet') {
				return nodes[int].getElementsByTagName('a')[0].innerHTML.toLowerCase();
			} else if (strategy === 'date') {
				return nodes[int].getAttribute('folderPosition').toLowerCase();
			} else if (strategy === 'datemodified') {
				return nodes[int].getAttribute('mtime');
			} else if (strategy === 'customorder') {
				return nodes[int].getAttribute('folderPosition');
			}
			return nodes[int].getElementsByTagName('a')[0].innerHTML.toLowerCase();
		},

		/**
		 * Sorting-Algorithm-Helper for QuickAccess
		 * This method allows easy swapping of elements.
		 */
		swap: function (list, j, i) {
			list[i].before(list[j]);
			list[j].before(list[i]);
		},

		/**
		 * Reverse QuickAccess-List
		 */
		reverse: function (list) {
			var len = list.length - 1;
			for (var i = 0; i < len / 2; i++) {
				this.swap(list, i, len - i);
			}
		}

	};

	OCA.Files.Navigation = Navigation;

})();




<|MERGE_RESOLUTION|>--- conflicted
+++ resolved
@@ -81,11 +81,6 @@
 		_setupEvents: function () {
 			this.$el.on('click', 'li a', _.bind(this._onClickItem, this))
 			this.$el.on('click', 'li button', _.bind(this._onClickMenuButton, this));
-<<<<<<< HEAD
-			this._setOnDrag();
-
-=======
->>>>>>> 31de7114
 		},
 
 		/**
@@ -114,25 +109,18 @@
 		 * @param array options "silent" to not trigger event
 		 */
 		setActiveItem: function (itemId, options) {
-<<<<<<< HEAD
-=======
 			var currentItem = this.$el.find('li[data-id=' + itemId + ']');
 			var itemDir = currentItem.data('dir');
 			var itemView = currentItem.data('view');
->>>>>>> 31de7114
 			var oldItemId = this._activeItem;
 			if (itemId === this._activeItem) {
 				if (!options || !options.silent) {
 					this.$el.trigger(
 						new $.Event('itemChanged', {
 							itemId: itemId,
-<<<<<<< HEAD
-							previousItemId: oldItemId
-=======
 							previousItemId: oldItemId,
 							dir: itemDir,
 							view: itemView
->>>>>>> 31de7114
 						})
 					);
 				}
@@ -152,13 +140,9 @@
 				this.$el.trigger(
 					new $.Event('itemChanged', {
 						itemId: itemId,
-<<<<<<< HEAD
-						previousItemId: oldItemId
-=======
 						previousItemId: oldItemId,
 						dir: itemDir,
 						view: itemView
->>>>>>> 31de7114
 					})
 				);
 			}
@@ -184,77 +168,6 @@
 		},
 
 		/**
-<<<<<<< HEAD
-		 * Event handler for when dragging an item
-		 */
-		_setOnDrag: function () {
-			var scope = this;
-			var element = $("#sublist-favorites");
-			$(function () {
-				if (document.getElementById(scope.$quickAccessListKey.toString()).hasAttribute("draggable")) {
-					element.sortable({
-						axis: "y",
-						containment: "parent",
-						scroll: false,
-						zIndex: 0,
-						opacity: 0.5,
-						tolerance: "pointer",
-						//revert: 0.05,
-						//delay: 150,
-						start: function (event, ui) {
-							//Fix for offset
-							ui.helper[0].style.left = '0px';
-
-							//Change Icon while dragging
-							var list = document.getElementById(scope.$quickAccessListKey).getElementsByTagName('li');
-							for (var j = 0; j < list.length; j++) {
-								if (!(typeof list[j].getElementsByTagName('a')[0] === 'undefined')) {
-									list[j].getElementsByTagName('a')[0].classList.remove("nav-icon-files");
-									list[j].getElementsByTagName('a')[0].classList.add('icon-menu');
-								}
-							}
-						},
-						stop: function (event, ui) {
-							//Clean up offset
-							ui.item.removeAttr("style");
-
-							//Change Icon back after dragging
-							var list = document.getElementById(scope.$quickAccessListKey.toString()).getElementsByTagName('li');
-							for (var j = 0; j < list.length; j++) {
-								if (!(typeof list[j].getElementsByTagName('a')[0] === 'undefined')) {
-									list[j].getElementsByTagName('a')[0].classList.add("nav-icon-files");
-									list[j].getElementsByTagName('a')[0].classList.remove('icon-menu');
-								}
-							}
-						},
-						update: function (event, ui) {
-							var list = document.getElementById(scope.$quickAccessListKey.toString()).getElementsByTagName('li');
-							var string = [];
-							for (var j = 0; j < list.length; j++) {
-								var Object = {
-									id: j,
-									name: scope.getCompareValue(list, j, 'alphabet')
-								};
-								string.push(Object);
-							}
-							var resultorder = JSON.stringify(string);
-							$.get(OC.generateUrl("/apps/files/api/v1/quickaccess/set/CustomSortingOrder"), {
-								order: resultorder
-							}, function (data, status) {
-							});
-						}
-					});
-				} else {
-					if (scope.$sortingStrategy === 'customorder') {
-						scope.$sortingStrategy = 'datemodified';
-					}
-				}
-			});
-		},
-
-		/**
-=======
->>>>>>> 31de7114
 		 * Event handler for clicking a button
 		 */
 		_onClickMenuButton: function (ev) {
