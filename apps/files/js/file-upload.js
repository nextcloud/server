/*
 * Copyright (c) 2014
 *
 * This file is licensed under the Affero General Public License version 3
 * or later.
 *
 * See the COPYING-README file.
 *
 */

/**
 * The file upload code uses several hooks to interact with blueimps jQuery file upload library:
 * 1. the core upload handling hooks are added when initializing the plugin,
 * 2. if the browser supports progress events they are added in a separate set after the initialization
 * 3. every app can add it's own triggers for fileupload
 *    - files adds d'n'd handlers and also reacts to done events to add new rows to the filelist
 *    - TODO pictures upload button
 *    - TODO music upload button
 */

/* global jQuery, oc_requesttoken, humanFileSize, FileList */

/**
 * Function that will allow us to know if Ajax uploads are supported
 * @link https://github.com/New-Bamboo/example-ajax-upload/blob/master/public/index.html
 * also see article @link http://blog.new-bamboo.co.uk/2012/01/10/ridiculously-simple-ajax-uploads-with-formdata
 */
function supportAjaxUploadWithProgress() {
	return supportFileAPI() && supportAjaxUploadProgressEvents() && supportFormData();

	// Is the File API supported?
	function supportFileAPI() {
		var fi = document.createElement('INPUT');
		fi.type = 'file';
		return 'files' in fi;
	}

	// Are progress events supported?
	function supportAjaxUploadProgressEvents() {
		var xhr = new XMLHttpRequest();
		return !! (xhr && ('upload' in xhr) && ('onprogress' in xhr.upload));
	}

	// Is FormData supported?
	function supportFormData() {
		return !! window.FormData;
	}
}

/**
 * Add form data into the given form data
 *
 * @param {Array|Object} formData form data which can either be an array or an object
 * @param {Object} newData key-values to add to the form data
 *
 * @return updated form data
 */
function addFormData(formData, newData) {
	// in IE8, formData is an array instead of object
	if (_.isArray(formData)) {
		_.each(newData, function(value, key) {
			formData.push({name: key, value: value});
		});
	} else {
		formData = _.extend(formData, newData);
	}
	return formData;
}

/**
 * keeps track of uploads in progress and implements callbacks for the conflicts dialog
 * @namespace
 */
OC.Upload = {
	_uploads: [],
	/**
	 * deletes the jqHXR object from a data selection
	 * @param {object} data
	 */
	deleteUpload:function(data) {
		delete data.jqXHR;
	},
	/**
	 * cancels all uploads
	 */
	cancelUploads:function() {
		this.log('canceling uploads');
		jQuery.each(this._uploads, function(i, jqXHR) {
			jqXHR.abort();
		});
		this._uploads = [];
	},
	rememberUpload:function(jqXHR) {
		if (jqXHR) {
			this._uploads.push(jqXHR);
		}
	},
	showUploadCancelMessage: _.debounce(function() {
		OC.Notification.showTemporary(t('files', 'Upload cancelled.'), {timeout: 10});
	}, 500),
	/**
	 * Checks the currently known uploads.
	 * returns true if any hxr has the state 'pending'
	 * @returns {boolean}
	 */
	isProcessing:function() {
		var count = 0;

		jQuery.each(this._uploads, function(i, data) {
			if (data.state() === 'pending') {
				count++;
			}
		});
		return count > 0;
	},
	/**
	 * callback for the conflicts dialog
	 * @param {object} data
	 */
	onCancel:function(data) {
		this.cancelUploads();
	},
	/**
	 * callback for the conflicts dialog
	 * calls onSkip, onReplace or onAutorename for each conflict
	 * @param {object} conflicts - list of conflict elements
	 */
	onContinue:function(conflicts) {
		var self = this;
		//iterate over all conflicts
		jQuery.each(conflicts, function (i, conflict) {
			conflict = $(conflict);
			var keepOriginal = conflict.find('.original input[type="checkbox"]:checked').length === 1;
			var keepReplacement = conflict.find('.replacement input[type="checkbox"]:checked').length === 1;
			if (keepOriginal && keepReplacement) {
				// when both selected -> autorename
				self.onAutorename(conflict.data('data'));
			} else if (keepReplacement) {
				// when only replacement selected -> overwrite
				self.onReplace(conflict.data('data'));
			} else {
				// when only original seleted -> skip
				// when none selected -> skip
				self.onSkip(conflict.data('data'));
			}
		});
	},
	/**
	 * handle skipping an upload
	 * @param {object} data
	 */
	onSkip:function(data) {
		this.log('skip', null, data);
		this.deleteUpload(data);
	},
	/**
	 * handle replacing a file on the server with an uploaded file
	 * @param {object} data
	 */
	onReplace:function(data) {
		this.log('replace', null, data);
		if (data.data) {
			data.data.append('resolution', 'replace');
		} else {
			if (!data.formData) {
				data.formData = {};
			}
			addFormData(data.formData, {resolution: 'replace'});
		}
		data.submit();
	},
	/**
	 * handle uploading a file and letting the server decide a new name
	 * @param {object} data
	 */
	onAutorename:function(data) {
		this.log('autorename', null, data);
		if (data.data) {
			data.data.append('resolution', 'autorename');
		} else {
			if (!data.formData) {
				data.formData = {};
			}
			addFormData(data.formData, {resolution: 'autorename'});
		}
		data.submit();
	},
	_trace:false, //TODO implement log handler for JS per class?
	log:function(caption, e, data) {
		if (this._trace) {
			console.log(caption);
			console.log(data);
		}
	},
	/**
	 * checks the list of existing files prior to uploading and shows a simple dialog to choose
	 * skip all, replace all or choose which files to keep
	 *
	 * @param {array} selection of files to upload
	 * @param {object} callbacks - object with several callback methods
	 * @param {function} callbacks.onNoConflicts
	 * @param {function} callbacks.onSkipConflicts
	 * @param {function} callbacks.onReplaceConflicts
	 * @param {function} callbacks.onChooseConflicts
	 * @param {function} callbacks.onCancel
	 */
	checkExistingFiles: function (selection, callbacks) {
		var fileList = FileList;
		var conflicts = [];
		// only keep non-conflicting uploads
		selection.uploads = _.filter(selection.uploads, function(upload) {
			var fileInfo = fileList.findFile(upload.files[0].name);
			if (fileInfo) {
				conflicts.push([
					// original
					_.extend(fileInfo, {
						directory: fileInfo.directory || fileInfo.path || fileList.getCurrentDirectory()
					}),
					// replacement (File object)
					upload
				]);
				return false;
			}
			return true;
		});
		if (conflicts.length) {
			// wait for template loading
			OC.dialogs.fileexists(null, null, null, OC.Upload).done(function() {
				_.each(conflicts, function(conflictData) {
					OC.dialogs.fileexists(conflictData[1], conflictData[0], conflictData[1].files[0], OC.Upload);
				});
			});
		}

		// upload non-conflicting files
		// note: when reaching the server they might still meet conflicts
		// if the folder was concurrently modified, these will get added
		// to the already visible dialog, if applicable
		callbacks.onNoConflicts(selection);
	},

	_hideProgressBar: function() {
		$('#uploadprogresswrapper .stop').fadeOut();
		$('#uploadprogressbar').fadeOut(function() {
			$('#file_upload_start').trigger(new $.Event('resized'));
		});
	},

	_showProgressBar: function() {
		$('#uploadprogressbar').fadeIn();
		$('#file_upload_start').trigger(new $.Event('resized'));
	},

	/**
	 * Returns whether the given file is known to be a received shared file
	 *
	 * @param {Object} file file
	 * @return {bool} true if the file is a shared file
	 */
	_isReceivedSharedFile: function(file) {
		if (!window.FileList) {
			return false;
		}
		var $tr = window.FileList.findFileEl(file.name);
		if (!$tr.length) {
			return false;
		}

		return ($tr.attr('data-mounttype') === 'shared-root' && $tr.attr('data-mime') !== 'httpd/unix-directory');
	},

	init: function() {
		var self = this;
		if ( $('#file_upload_start').exists() ) {
			var file_upload_param = {
				dropZone: $('#content'), // restrict dropZone to content div
				pasteZone: null, 
				autoUpload: false,
				sequentialUploads: true,
				//singleFileUploads is on by default, so the data.files array will always have length 1
				/**
				 * on first add of every selection
				 * - check all files of originalFiles array with files in dir
				 * - on conflict show dialog
				 *   - skip all -> remember as single skip action for all conflicting files
				 *   - replace all -> remember as single replace action for all conflicting files
				 *   - choose -> show choose dialog
				 *     - mark files to keep
				 *       - when only existing -> remember as single skip action
				 *       - when only new -> remember as single replace action
				 *       - when both -> remember as single autorename action
				 * - start uploading selection
				 * @param {object} e
				 * @param {object} data
				 * @returns {boolean}
				 */
				add: function(e, data) {
					OC.Upload.log('add', e, data);
					var that = $(this), freeSpace;

					// we need to collect all data upload objects before
					// starting the upload so we can check their existence
					// and set individual conflict actions. Unfortunately,
					// there is only one variable that we can use to identify
					// the selection a data upload is part of, so we have to
					// collect them in data.originalFiles turning
					// singleFileUploads off is not an option because we want
					// to gracefully handle server errors like 'already exists'

					// create a container where we can store the data objects
					if ( ! data.originalFiles.selection ) {
						// initialize selection and remember number of files to upload
						data.originalFiles.selection = {
							uploads: [],
							filesToUpload: data.originalFiles.length,
							totalBytes: 0,
							biggestFileBytes: 0
						};
					}
					var selection = data.originalFiles.selection;

					// add uploads
					if ( selection.uploads.length < selection.filesToUpload ) {
						// remember upload
						selection.uploads.push(data);
					}

					//examine file
					var file = data.files[0];
					try {
						// FIXME: not so elegant... need to refactor that method to return a value
						Files.isFileNameValid(file.name);
					}
					catch (errorMessage) {
						data.textStatus = 'invalidcharacters';
						data.errorThrown = errorMessage;
					}

					// in case folder drag and drop is not supported file will point to a directory
					// http://stackoverflow.com/a/20448357
					if ( ! file.type && file.size%4096 === 0 && file.size <= 102400) {
						var dirUploadFailure = false;
						try {
							var reader = new FileReader();
							reader.readAsBinaryString(file);
						} catch (NS_ERROR_FILE_ACCESS_DENIED) {
							//file is a directory
							dirUploadFailure = true;
						}
						if (file.size === 0) {
							// file is empty or a directory
							dirUploadFailure = true;
						}

						if (dirUploadFailure) {
							data.textStatus = 'dirorzero';
							data.errorThrown = t('files',
								'Unable to upload {filename} as it is a directory or has 0 bytes',
								{filename: file.name}
							);
						}
					}

					// only count if we're not overwriting an existing shared file
					if (self._isReceivedSharedFile(file)) {
						file.isReceivedShare = true;
					} else {
						// add size
						selection.totalBytes += file.size;
						// update size of biggest file
						selection.biggestFileBytes = Math.max(selection.biggestFileBytes, file.size);
					}

					// check PHP upload limit against biggest file
					if (selection.biggestFileBytes > $('#upload_limit').val()) {
						data.textStatus = 'sizeexceedlimit';
						data.errorThrown = t('files',
							'Total file size {size1} exceeds upload limit {size2}', {
							'size1': humanFileSize(selection.biggestFileBytes),
							'size2': humanFileSize($('#upload_limit').val())
						});
					}

					// check free space
					freeSpace = $('#free_space').val();
					if (freeSpace >= 0 && selection.totalBytes > freeSpace) {
						data.textStatus = 'notenoughspace';
						data.errorThrown = t('files',
							'Not enough free space, you are uploading {size1} but only {size2} is left', {
							'size1': humanFileSize(selection.totalBytes),
							'size2': humanFileSize($('#free_space').val())
						});
					}

					// end upload for whole selection on error
					if (data.errorThrown) {
						// trigger fileupload fail
						var fu = that.data('blueimp-fileupload') || that.data('fileupload');
						fu._trigger('fail', e, data);
						return false; //don't upload anything
					}

					// check existing files when all is collected
					if ( selection.uploads.length >= selection.filesToUpload ) {

						//remove our selection hack:
						delete data.originalFiles.selection;

						var callbacks = {

							onNoConflicts: function (selection) {
								$.each(selection.uploads, function(i, upload) {
									upload.submit();
								});
							},
							onSkipConflicts: function (selection) {
								//TODO mark conflicting files as toskip
							},
							onReplaceConflicts: function (selection) {
								//TODO mark conflicting files as toreplace
							},
							onChooseConflicts: function (selection) {
								//TODO mark conflicting files as chosen
							},
							onCancel: function (selection) {
								$.each(selection.uploads, function(i, upload) {
									upload.abort();
								});
							}
						};

						OC.Upload.checkExistingFiles(selection, callbacks);

					}

					return true; // continue adding files
				},
				/**
				 * called after the first add, does NOT have the data param
				 * @param {object} e
				 */
				start: function(e) {
					OC.Upload.log('start', e, null);
					//hide the tooltip otherwise it covers the progress bar
					$('#upload').tipsy('hide');
				},
				submit: function(e, data) {
					OC.Upload.rememberUpload(data);
					if (!data.formData) {
						data.formData = {};
					}

					var fileDirectory = '';
					if(typeof data.files[0].relativePath !== 'undefined') {
						fileDirectory = data.files[0].relativePath;
					}

					var params = {
						requesttoken: oc_requesttoken,
						dir: data.targetDir || FileList.getCurrentDirectory(),
						file_directory: fileDirectory,
					};
					if (data.files[0].isReceivedShare) {
						params.isReceivedShare = true;
					}

					addFormData(data.formData, params);
				},
				fail: function(e, data) {
					OC.Upload.log('fail', e, data);
					if (typeof data.textStatus !== 'undefined' && data.textStatus !== 'success' ) {
						if (data.textStatus === 'abort') {
							OC.Upload.showUploadCancelMessage();
						} else {
							// HTTP connection problem
							var message = t('files', 'Error uploading file "{fileName}": {message}', {
								fileName: data.files[0].name,
								message: data.errorThrown
							});
							OC.Notification.show(message, {timeout: 0, type: 'error'});
							if (data.result) {
								var result = JSON.parse(data.result);
								if (result && result[0] && result[0].data && result[0].data.code === 'targetnotfound') {
									// abort upload of next files if any
									OC.Upload.cancelUploads();
								}
							}
						}
					}
					OC.Upload.deleteUpload(data);
				},
				/**
				 * called for every successful upload
				 * @param {object} e
				 * @param {object} data
				 */
				done:function(e, data) {
					OC.Upload.log('done', e, data);
					// handle different responses (json or body from iframe for ie)
					var response;
					if (typeof data.result === 'string') {
						response = data.result;
					} else {
						//fetch response from iframe
						response = data.result[0].body.innerText;
					}
					var result = JSON.parse(response);

					delete data.jqXHR;

					var fu = $(this).data('blueimp-fileupload') || $(this).data('fileupload');

					if (result.status === 'error' && result.data && result.data.message){
						data.textStatus = 'servererror';
						data.errorThrown = result.data.message;
						fu._trigger('fail', e, data);
					} else if (typeof result[0] === 'undefined') {
						data.textStatus = 'servererror';
						data.errorThrown = t('files', 'Could not get result from server.');
						fu._trigger('fail', e, data);
					} else if (result[0].status === 'readonly') {
						var original = result[0];
						var replacement = data.files[0];
						OC.dialogs.fileexists(data, original, replacement, OC.Upload);
					} else if (result[0].status === 'existserror') {
						//show "file already exists" dialog
						var original = result[0];
						var replacement = data.files[0];
						OC.dialogs.fileexists(data, original, replacement, OC.Upload);
					} else if (result[0].status !== 'success') {
						//delete data.jqXHR;
						data.textStatus = 'servererror';
						data.errorThrown = result[0].data.message; // error message has been translated on server
						fu._trigger('fail', e, data);
					} else { // Successful upload
						// Checking that the uploaded file is the last one and contained in the current directory
						if (data.files[0] === data.originalFiles[data.originalFiles.length - 1] &&
							result[0].directory === FileList.getCurrentDirectory()) {
							// Scroll to the last uploaded file and highlight all of them
							var fileList = _.pluck(data.originalFiles, 'name');
							FileList.highlightFiles(fileList);
						}
					}
				},
				/**
				 * called after last upload
				 * @param {object} e
				 * @param {object} data
				 */
				stop: function(e, data) {
					OC.Upload.log('stop', e, data);
				}
			};

			// initialize jquery fileupload (blueimp)
			var fileupload = $('#file_upload_start').fileupload(file_upload_param);
			window.file_upload_param = fileupload;

			if (supportAjaxUploadWithProgress()) {
				//remaining time
				var lastUpdate = new Date().getMilliseconds();
				var lastSize = 0;
				var bufferSize = 20;
				var buffer = [];
				var bufferIndex = 0;
				var bufferTotal = 0;
				for(var i = 0; i < bufferSize;i++){
					buffer[i] = 0;    
				}
				// add progress handlers
				fileupload.on('fileuploadadd', function(e, data) {
					OC.Upload.log('progress handle fileuploadadd', e, data);
					//show cancel button
					//if (data.dataType !== 'iframe') { //FIXME when is iframe used? only for ie?
					//	$('#uploadprogresswrapper .stop').show();
					//}
				});
				// add progress handlers
				fileupload.on('fileuploadstart', function(e, data) {
					OC.Upload.log('progress handle fileuploadstart', e, data);
<<<<<<< HEAD
					$('#uploadprogresswrapper .stop').show();
=======
					$('#uploadprogresswrapper input.stop').show();
					$('#uploadprogresswrapper .label').show();
>>>>>>> cacf5ed2
					$('#uploadprogressbar').progressbar({value: 0});
					$('#uploadprogressbar .ui-progressbar-value').
						html('<em class="label inner"><span class="desktop">'
							+ t('files', 'Uploading...')
							+ '</span><span class="mobile">'
							+ t('files', '...')
							+ '</span></em>');
                    $('#uploadprogressbar').tipsy({gravity:'n', fade:true, live:true});
					OC.Upload._showProgressBar();
				});
				fileupload.on('fileuploadprogress', function(e, data) {
					OC.Upload.log('progress handle fileuploadprogress', e, data);
					//TODO progressbar in row
				});
				fileupload.on('fileuploadprogressall', function(e, data) {
					OC.Upload.log('progress handle fileuploadprogressall', e, data);
					var progress = (data.loaded / data.total) * 100;
					var thisUpdate = new Date().getMilliseconds();
					var diffUpdate = (thisUpdate - lastUpdate)/1000; // eg. 2s
					lastUpdate = thisUpdate;
					var diffSize = data.loaded - lastSize;
					lastSize = data.loaded;
					diffSize = diffSize / diffUpdate; // apply timing factor, eg. 1mb/2s = 0.5mb/s
					var remainingSeconds = ((data.total - data.loaded) / diffSize);
					if(remainingSeconds >= 0) {
						bufferTotal = bufferTotal - (buffer[bufferIndex]) + remainingSeconds;
						buffer[bufferIndex] = remainingSeconds; //buffer to make it smoother
						bufferIndex = (bufferIndex + 1) % bufferSize;
					}
					var smoothRemainingSeconds = (bufferTotal / bufferSize); //seconds
					var date = new Date(smoothRemainingSeconds * 1000);
					var timeStringDesktop = "";
					var timeStringMobile = ""; 
					if(date.getUTCHours() > 0){
						timeStringDesktop = t('files', '{hours}:{minutes}:{seconds} hour{plural_s} left' , { 
							hours:date.getUTCHours(),
							minutes: ('0' + date.getUTCMinutes()).slice(-2),
							seconds: ('0' + date.getUTCSeconds()).slice(-2),
							plural_s: ( smoothRemainingSeconds === 3600  ? "": "s") // 1 hour = 1*60m*60s = 3600s
						});						
						timeStringMobile = t('files', '{hours}:{minutes}h' , {
							hours:date.getUTCHours(),
							minutes: ('0' + date.getUTCMinutes()).slice(-2),
							seconds: ('0' + date.getUTCSeconds()).slice(-2)
						});
					} else if(date.getUTCMinutes() > 0){
						timeStringDesktop = t('files', '{minutes}:{seconds} minute{plural_s} left' , {
							minutes: date.getUTCMinutes(),
							seconds: ('0' + date.getUTCSeconds()).slice(-2),
							plural_s: (smoothRemainingSeconds === 60 ? "": "s") // 1 minute = 1*60s = 60s
						}); 
						timeStringMobile = t('files', '{minutes}:{seconds}m' , {
							minutes: date.getUTCMinutes(),
							seconds: ('0' + date.getUTCSeconds()).slice(-2)
						});
					} else if(date.getUTCSeconds() > 0){ 
						timeStringDesktop = t('files', '{seconds} second{plural_s} left' , {
							seconds: date.getUTCSeconds(),
							plural_s: (smoothRemainingSeconds === 1 ? "": "s") // 1 second = 1s = 1s
						});
						timeStringMobile = t('files', '{seconds}s' , {seconds: date.getUTCSeconds()});
					} else {
						timeStringDesktop = t('files', 'Any moment now...');
						timeStringMobile = t('files', 'Soon...');
					}
					$('#uploadprogressbar .label .mobile').text(timeStringMobile);
					$('#uploadprogressbar .label .desktop').text(timeStringDesktop);
					$('#uploadprogressbar').attr('original-title',
						t('files', '{loadedSize} of {totalSize} ({bitrate})' , {
							loadedSize: humanFileSize(data.loaded),
							totalSize: humanFileSize(data.total),
							bitrate: humanFileSize(data.bitrate) + '/s'
						})
					);
					$('#uploadprogressbar').progressbar('value', progress);
				});
				fileupload.on('fileuploadstop', function(e, data) {
					OC.Upload.log('progress handle fileuploadstop', e, data);
					OC.Upload._hideProgressBar();
				});
				fileupload.on('fileuploadfail', function(e, data) {
					OC.Upload.log('progress handle fileuploadfail', e, data);
					//if user pressed cancel hide upload progress bar and cancel button
					if (data.errorThrown === 'abort') {
						OC.Upload._hideProgressBar();
					}
				});

			} else {
				// for all browsers that don't support the progress bar
				// IE 8 & 9

				// show a spinner
				fileupload.on('fileuploadstart', function() {
					$('#upload').addClass('icon-loading');
					$('#upload .icon-upload').hide();
				});

				// hide a spinner
				fileupload.on('fileuploadstop fileuploadfail', function() {
					$('#upload').removeClass('icon-loading');
					$('#upload .icon-upload').show();
				});
			}
		}

		$.assocArraySize = function(obj) {
			// http://stackoverflow.com/a/6700/11236
			var size = 0, key;
			for (key in obj) {
				if (obj.hasOwnProperty(key)) {
					size++;
				}
			}
			return size;
		};

		// warn user not to leave the page while upload is in progress
		$(window).on('beforeunload', function(e) {
			if (OC.Upload.isProcessing()) {
				return t('files', 'File upload is in progress. Leaving the page now will cancel the upload.');
			}
		});

		//add multiply file upload attribute to all browsers except konqueror (which crashes when it's used)
		if (navigator.userAgent.search(/konqueror/i) === -1) {
			$('#file_upload_start').attr('multiple', 'multiple');
		}

		window.file_upload_param = file_upload_param;
		return file_upload_param;
	}
};

$(document).ready(function() {
	OC.Upload.init();
});

<|MERGE_RESOLUTION|>--- conflicted
+++ resolved
@@ -578,12 +578,8 @@
 				// add progress handlers
 				fileupload.on('fileuploadstart', function(e, data) {
 					OC.Upload.log('progress handle fileuploadstart', e, data);
-<<<<<<< HEAD
 					$('#uploadprogresswrapper .stop').show();
-=======
-					$('#uploadprogresswrapper input.stop').show();
 					$('#uploadprogresswrapper .label').show();
->>>>>>> cacf5ed2
 					$('#uploadprogressbar').progressbar({value: 0});
 					$('#uploadprogressbar .ui-progressbar-value').
 						html('<em class="label inner"><span class="desktop">'
