--- conflicted
+++ resolved
@@ -112,7 +112,6 @@
 		$target = \OC\Files\Filesystem::normalizePath(stripslashes($dir).'/'.$newName);
 		if ( ! $replace && \OC\Files\Filesystem::file_exists($target)) {
 			$meta = \OC\Files\Filesystem::getFileInfo($target);
-<<<<<<< HEAD
 			$result[] = array('status' => 'existserror',
 				'type' => $meta['mimetype'],
 				'mtime' => $meta['mtime'],
@@ -127,33 +126,25 @@
 			//$target = OCP\Files::buildNotExistingFileName(stripslashes($dir), $files['name'][$i]);
 			if (is_uploaded_file($files['tmp_name'][$i]) and \OC\Files\Filesystem::fromTmpFile($files['tmp_name'][$i], $target)) {
 				$meta = \OC\Files\Filesystem::getFileInfo($target);
+
 				// updated max file size after upload
 				$storageStats = \OCA\files\lib\Helper::buildFileStorageStatistics($dir);
 
-				$result[] = array('status' => 'success',
-					'mime' => $meta['mimetype'],
-					'mtime' => $meta['mtime'],
-					'size' => $meta['size'],
-					'id' => $meta['fileid'],
-					'name' => basename($target),
-					'originalname' => $newName,
-=======
-			// updated max file size after upload
-			$storageStats = \OCA\files\lib\Helper::buildFileStorageStatistics($dir);
-			if ($meta === false) {
-				OCP\JSON::error(array('data' => array_merge(array('message' => $l->t('Upload failed')), $storageStats)));
-				exit();
-			} else {
-				$result[] = array('status' => 'success',
-					'mime' => $meta['mimetype'],
-					'size' => $meta['size'],
-					'id' => $meta['fileid'],
-					'name' => basename($target),
-					'originalname' => $files['name'][$i],
->>>>>>> 09187f3b
-					'uploadMaxFilesize' => $maxUploadFileSize,
-					'maxHumanFilesize' => $maxHumanFileSize
-				);
+				if ($meta === false) {
+					OCP\JSON::error(array('data' => array_merge(array('message' => $l->t('Upload failed')), $storageStats)));
+					exit();
+				} else {
+					$result[] = array('status' => 'success',
+						'mime' => $meta['mimetype'],
+						'mtime' => $meta['mtime'],
+						'size' => $meta['size'],
+						'id' => $meta['fileid'],
+						'name' => basename($target),
+						'originalname' => $newName,
+						'uploadMaxFilesize' => $maxUploadFileSize,
+						'maxHumanFilesize' => $maxHumanFileSize
+					);
+				}
 			}
 		}
 	}
