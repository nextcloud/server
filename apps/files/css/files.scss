--- conflicted
+++ resolved
@@ -49,7 +49,6 @@
 #filestable {
 	position: relative;
 	width: 100%;
-<<<<<<< HEAD
 	min-width: 500px;
 }
 
@@ -118,9 +117,6 @@
 			}
 		}
 	}
-=======
-	min-width: 250px;
->>>>>>> 67c76ffc
 }
 
 /* fit app list view heights */
@@ -205,7 +201,7 @@
 
 #filestable .list-element {
 	transition: background-color 0.3s ease;
-<<<<<<< HEAD
+	height: 51px;
 }
 #filestable .list-element:hover,
 #filestable .list-element:focus,
@@ -216,19 +212,6 @@
 #filestable .list-element.selected,
 #filestable .list-element.searchresult,
 #filestable .list-element.mouseOver div {
-=======
-	height: 51px;
-}
-#filestable tbody tr:hover,
-#filestable tbody tr:focus,
-#filestable tbody .name:focus,
-#filestable tbody tr:active,
-#filestable tbody tr.highlighted,
-#filestable tbody tr.highlighted .name:focus,
-#filestable tbody tr.selected,
-#filestable tbody tr.searchresult,
-table tr.mouseOver td {
->>>>>>> 67c76ffc
 	transition: background-color 0.3s ease;
 	background-color: var(--color-background-dark);
 }
