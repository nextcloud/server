{ "translations": {
    "Do you want to add the remote share {name} from {owner}@{remote}?" : "Ĉu vi volas aldoni la foran kunhavon {name} de {owner}@{remote}?",
    "Remote share" : "Foran kunhavo",
    "Remote share password" : "Pasvorto de fora kunhavo",
    "Cancel" : "Nuligi",
    "Add remote share" : "Aldoni foran kunhavon",
    "Copy" : "Kopii",
    "Copied!" : "Kopiita!",
    "Not supported!" : "Ne subtenite!",
    "Press ⌘-C to copy." : "Premu ⌘-C por kopii.",
    "Press Ctrl-C to copy." : "Premu Ctrl-C por kopii.",
    "Invalid Federated Cloud ID" : "Nevalida federnuba identigilo",
    "Server to server sharing is not enabled on this server" : "Interservila kunhavo ne estas ebligita en ĉi tiu servilo",
    "Couldn't establish a federated share." : "Ne povis fari federan kunhavon.",
    "Couldn't establish a federated share, maybe the password was wrong." : "Ne povis fari federan kunhavon, eble la pasvorto ne ĝustas.",
    "Federated Share request sent, you will receive an invitation. Check your notifications." : "Federkunhava peto sendita, vi ricevos inviton. Kontrolu viajn sciigojn.",
    "Couldn't establish a federated share, it looks like the server to federate with is too old (Nextcloud <= 9)." : "Ne povis fari federan kunhavon, ŝajnas, ke la servilo federota estas tro malnova (Nextcloud ⩽ 9).",
    "It is not allowed to send federated group shares from this server." : "Ne estas permesita sendi federajn grupajn kuhavojn el tiu ĉi servilo. ",
    "Sharing %1$s failed, because this item is already shared with %2$s" : "Kunhavigo de %1$s malsukcesis, ĉar tiu elemento jam kunhaviĝas kun %2$s",
    "Not allowed to create a federated share with the same user" : "Vi ne rajtas krei federan kunhavon kun la sama uzanto",
    "File is already shared with %s" : "Dosiero jam kuhaviĝas kun %s",
    "Sharing %1$s failed, could not find %2$s, maybe the server is currently unreachable or uses a self-signed certificate." : "Kunhavigo de  %1$s malsukcesis, ne eblis trovi %2$s; eble la servilo estas provizore neatingebla aŭ uzas memsubskribitan atestilon.",
    "Could not find share" : "Ne eblis trovi kunhavon",
    "Federated sharing" : "Federa kunhavado",
<<<<<<< HEAD
    "You received \"%3$s\" as a remote share from %1$s (on behalf of %2$s)" : "Vi ricevis „%3$s“ kiel foran kunhavon el %1$s (nome de %2$s)",
=======
    "You received \"%3$s\" as a remote share from %4$s (%1$s) (on behalf of %5$s (%2$s))" : "Vi ricevis „%3$s“ kiel foran kunhavon el %4$s [%1$s]  (nome de %5$s [%2$s])",
>>>>>>> a0da3ea2
    "You received {share} as a remote share from {user} (on behalf of {behalf})" : "Vi ricevis „{share}“ kiel foran kunhavon el {user} (nome de {behalf})",
    "You received \"%3$s\" as a remote share from %4$s (%1$s)" : "Vi ricevis „%3$s“ kiel foran kunhavon el %4$s (%1$s)",
    "You received {share} as a remote share from {user}" : "Vi ricevis „{share}“ kiel foran kunhavon el {user}",
    "Accept" : "Akcepti",
    "Decline" : "Malakcepti",
    "Share with me through my #Nextcloud Federated Cloud ID, see %s" : "Kunhavigi kun mi per mia identigilo de #Nextcloud-federnuba identigilo; vidu %s",
    "Share with me through my #Nextcloud Federated Cloud ID" : "Kunhavigi kun mi per mia #Nextcloud-federnuba identigilo",
    "Sharing" : "Kunhavigo",
    "Federated file sharing" : "Federa dosierkunhavado",
    "Provide federated file sharing across servers" : "Provizas federan dosierkunhavigon inter serviloj",
    "Federated Cloud Sharing" : "Federnuba kunhavigo",
    "Open documentation" : "Malfermi la dokumentaron",
    "Adjust how people can share between servers." : "Agordi, kiel oni povas kunhavigi inter serviloj.",
    "Allow users on this server to send shares to other servers" : "Permesi al uzantoj en tiu ĉi servilo sendi kunhavojn al aliaj serviloj",
    "Allow users on this server to receive shares from other servers" : "Permesi al uzantoj en tiu ĉi servilo ricevi kunhavojn el aliaj serviloj",
    "Allow users on this server to send shares to groups on other servers" : "Permesi al uzantoj en tiu ĉi servilo sendi kunhavojn al grupoj de aliaj serviloj",
    "Allow users on this server to receive group shares from other servers" : "Permesi al uzantoj en tiu ĉi servilo ricevi kunhavojn el grupoj de aliaj serviloj",
    "Search global and public address book for users" : "Serĉi mallokan kaj publikan adresaron por trovi uzantojn",
    "Allow users to publish their data to a global and public address book" : "Permesi al uzantoj aperigi iliajn datumojn en mallokan kaj publikan adresaron ",
    "Federated Cloud" : "Federa nubo",
    "You can share with anyone who uses a Nextcloud server or other Open Cloud Mesh (OCM) compatible servers and services! Just put their Federated Cloud ID in the share dialog. It looks like person@cloud.example.com" : "Vi povas kunhavigi kun iu, kiu uzas Nextcloud aŭ aliaj serviloj kaj servoj kungruaj kun „Open Cloud Mesh (OCM)“! Entajpu simple lian aŭ ŝian federnuban identigilon en la kunhaviga dialogo. Federnuba identigilo similas al persono@nubo.example.com",
    "Your Federated Cloud ID:" : "Via federnuba identigilo:",
    "Share it so your friends can share files with you:" : "Kunhavigu ĝin, por ke viaj amikoj povu kunhavigi dosierojn kun vi:",
    "Add to your website" : "Aldoni al via TTT-ejo",
    "Share with me via Nextcloud" : "Kunhavigi kun mi per Nextcloud",
    "HTML Code:" : "HTML-kodo:",
    "You received \"%3$s\" as a remote share from %1$s (on behalf of %2$s)" : "Vi ricevis „%3$s“ kiel foran kunhavon el %1$s (nome de %2$s)",
    "You received \"%3$s\" as a remote share from %1$s" : "Vi ricevis „%3$s“ kiel foran kunhavon el %1$s"
},"pluralForm" :"nplurals=2; plural=(n != 1);"
}<|MERGE_RESOLUTION|>--- conflicted
+++ resolved
@@ -22,11 +22,7 @@
     "Sharing %1$s failed, could not find %2$s, maybe the server is currently unreachable or uses a self-signed certificate." : "Kunhavigo de  %1$s malsukcesis, ne eblis trovi %2$s; eble la servilo estas provizore neatingebla aŭ uzas memsubskribitan atestilon.",
     "Could not find share" : "Ne eblis trovi kunhavon",
     "Federated sharing" : "Federa kunhavado",
-<<<<<<< HEAD
-    "You received \"%3$s\" as a remote share from %1$s (on behalf of %2$s)" : "Vi ricevis „%3$s“ kiel foran kunhavon el %1$s (nome de %2$s)",
-=======
     "You received \"%3$s\" as a remote share from %4$s (%1$s) (on behalf of %5$s (%2$s))" : "Vi ricevis „%3$s“ kiel foran kunhavon el %4$s [%1$s]  (nome de %5$s [%2$s])",
->>>>>>> a0da3ea2
     "You received {share} as a remote share from {user} (on behalf of {behalf})" : "Vi ricevis „{share}“ kiel foran kunhavon el {user} (nome de {behalf})",
     "You received \"%3$s\" as a remote share from %4$s (%1$s)" : "Vi ricevis „%3$s“ kiel foran kunhavon el %4$s (%1$s)",
     "You received {share} as a remote share from {user}" : "Vi ricevis „{share}“ kiel foran kunhavon el {user}",
