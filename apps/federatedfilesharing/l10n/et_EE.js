OC.L10N.register(
    "federatedfilesharing",
    {
    "Do you want to add the remote share {name} from {owner}@{remote}?" : "Soovid lisada kaugjagamise {name} asukohast {owner}@{remote}?",
    "Remote share" : "Kaugjagamine",
    "Remote share password" : "Kaugjagamise parool",
    "Cancel" : "Tühista",
    "Add remote share" : "Lisa kaugjagamine",
    "Copy" : "Kopeeri",
    "Copied!" : "Kopeeritud!",
    "Not supported!" : "Pole toetatud!",
    "Press ⌘-C to copy." : "Kopeerimiseks vajuta ⌘ + C.",
    "Press Ctrl-C to copy." : "Kopeerimiseks vajuta Ctrl + C.",
    "Invalid Federated Cloud ID" : "Vigane liitpilve ID",
    "Server to server sharing is not enabled on this server" : "Serveritevaheline jagamine ei ole selle pilves aktiiveeritud",
    "Couldn't establish a federated share." : "Liitjagamist ei õnnestunud luua",
    "Couldn't establish a federated share, maybe the password was wrong." : "Liitjagamist ei õnnestunud luua, ehk oli parool vale.",
    "Federated Share request sent, you will receive an invitation. Check your notifications." : "Liitjagamise päring edastatud, sulle saadetakse kutse. Kontrolli oma teateid.",
    "Not allowed to create a federated share with the same user" : "Liitjagamise loomine sama kasutajaga ei ole lubatud.",
    "File is already shared with %s" : "Fail on juba jagatud kasutajaga %s",
    "Could not find share" : "Jagamist ei leitud",
    "Federated sharing" : "Liit-jagamine",
<<<<<<< HEAD
    "You received \"%3$s\" as a remote share from %1$s (on behalf of %2$s)" : "Sa said kaugjagatud faili \"%3$s\" kasutajalt %1$s (%2$s nimel)",
=======
>>>>>>> a0da3ea2
    "You received {share} as a remote share from {user} (on behalf of {behalf})" : "Sa said kaugjagatud faili  {share} kasjutajalt  {user} ({behalf} nimel)",
    "You received {share} as a remote share from {user}" : "Sa said kaugjagatud faili {file} kasutajalt {user}",
    "Accept" : "Nõustu",
    "Decline" : "Keeldu",
    "Share with me through my #Nextcloud Federated Cloud ID, see %s" : "Jaga minuga läbi minu #Nextcloudi liitpilve ID, vaata %s",
    "Share with me through my #Nextcloud Federated Cloud ID" : "Jaga minuga läbi minu #Nextcloudi liitpilve ID",
    "Sharing" : "Jagamine",
    "Federated Cloud Sharing" : "Jagamine liitpilves",
    "Open documentation" : "Ava dokumentatsioon",
    "Adjust how people can share between servers." : "Seadista, kuidas inimesed saavad serverite vahel jagada.",
    "Allow users on this server to send shares to other servers" : "Luba selle serveri kasutajatel saata faile teistesse serveritesse",
    "Allow users on this server to receive shares from other servers" : "Luba selle serveri kasutajatel võtta vastu jagamisi teistest serveritest",
    "Search global and public address book for users" : "Otsi kasutajaid globaalsest ja avalikust aadressiraamatust",
    "Allow users to publish their data to a global and public address book" : "Luba kasutajatel avaldada oma andmeid globaalses ja avalikus aadressiraamatus",
    "Federated Cloud" : "Liitpilv",
    "Your Federated Cloud ID:" : "Sinu liitpilve ID:",
    "Share it so your friends can share files with you:" : "Jaga seda, et su sõbrad saaksid sinuga faile jagada:",
    "Add to your website" : "Lisa oma veebisaidile",
    "Share with me via Nextcloud" : "Jaga minuga läbi Nextcloudi",
    "HTML Code:" : "HTML kood:",
    "You received \"%3$s\" as a remote share from %1$s (on behalf of %2$s)" : "Sa said kaugjagatud faili \"%3$s\" kasutajalt %1$s (%2$s nimel)",
    "You received \"%3$s\" as a remote share from %1$s" : "Sa said kaugjagatud faili \"%3$s\" kasutajalt %1$s"
},
"nplurals=2; plural=(n != 1);");<|MERGE_RESOLUTION|>--- conflicted
+++ resolved
@@ -20,10 +20,6 @@
     "File is already shared with %s" : "Fail on juba jagatud kasutajaga %s",
     "Could not find share" : "Jagamist ei leitud",
     "Federated sharing" : "Liit-jagamine",
-<<<<<<< HEAD
-    "You received \"%3$s\" as a remote share from %1$s (on behalf of %2$s)" : "Sa said kaugjagatud faili \"%3$s\" kasutajalt %1$s (%2$s nimel)",
-=======
->>>>>>> a0da3ea2
     "You received {share} as a remote share from {user} (on behalf of {behalf})" : "Sa said kaugjagatud faili  {share} kasjutajalt  {user} ({behalf} nimel)",
     "You received {share} as a remote share from {user}" : "Sa said kaugjagatud faili {file} kasutajalt {user}",
     "Accept" : "Nõustu",
