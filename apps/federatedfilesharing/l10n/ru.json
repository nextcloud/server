--- conflicted
+++ resolved
@@ -22,11 +22,7 @@
     "Sharing %1$s failed, could not find %2$s, maybe the server is currently unreachable or uses a self-signed certificate." : "Не удалось предоставить доступ к «%1$s», не удалось найти %2$s. Возможно, сервер недоступен или использует самоподписанный сертификат.",
     "Could not find share" : "Не удалось найти общий ресурс",
     "Federated sharing" : "Общий доступ из федеративного хранилища",
-<<<<<<< HEAD
-    "You received \"%3$s\" as a remote share from %1$s (on behalf of %2$s)" : "Вам предоставили общий доступ к ресурсу «%3$s»  расположенному на сервере %1$s (от имени %2$s)",
-=======
     "You received \"%3$s\" as a remote share from %4$s (%1$s) (on behalf of %5$s (%2$s))" : "Вам предоставлен общий доступ к ресурсу «%3$s»  расположенному на сервере %4$s (%1$s) (от лица %5$s (%2$s))",
->>>>>>> a0da3ea2
     "You received {share} as a remote share from {user} (on behalf of {behalf})" : "Вы получили «{share}» в качестве удалённого ресурса от {user} (от имени {behalf})",
     "You received \"%3$s\" as a remote share from %4$s (%1$s)" : "Вам предоставлен доступ к «%3$s» в качестве удалённого ресурса из %4$s (%1$s)",
     "You received {share} as a remote share from {user}" : "Вы получили {share} в качестве удалённого ресурса от {user}",
