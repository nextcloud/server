--- conflicted
+++ resolved
@@ -21,10 +21,6 @@
     "File is already shared with %s" : "El archivo ya ha sido compartido con %s",
     "Could not find share" : "No fue posible encontrar el elemento compartido",
     "Federated sharing" : "Elementos compartidos",
-<<<<<<< HEAD
-    "You received \"%3$s\" as a remote share from %1$s (on behalf of %2$s)" : "Has recibido \"%3$s\" como un elemento compartido remoto de %1$s (de parte de %2$s)",
-=======
->>>>>>> a0da3ea2
     "You received {share} as a remote share from {user} (on behalf of {behalf})" : "Has recibido {share} como un elemento compartido remoto de {user} (de parte de {behalf})",
     "You received {share} as a remote share from {user}" : "Recibiste {share} como un elemento compartido remoto de {user}",
     "Accept" : "Aceptar",
