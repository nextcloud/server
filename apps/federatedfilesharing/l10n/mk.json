{ "translations": {
    "Do you want to add the remote share {name} from {owner}@{remote}?" : "Дали сакате да додадете далечинско споделување на {name} од {owner}@{remote}?",
    "Remote share" : "Далечинско споделување",
    "Remote share password" : "Лозинка за далечинско споделување",
    "Cancel" : "Откажи",
    "Add remote share" : "Додади далечинско споделување",
    "Copy" : "Копирај",
    "Copied!" : "Копирано!",
    "Not supported!" : "Не е поддржано!",
    "Press ⌘-C to copy." : "Притисни ⌘-C за да копираш",
    "Press Ctrl-C to copy." : "Притисни Ctrl-C за да копираш.",
<<<<<<< HEAD
    "Invalid Federated Cloud ID" : "Невалиден федериран Cloud ID",
    "Server to server sharing is not enabled on this server" : "Споделување од сервер на сервервер не е овозможено на овој сервер",
    "Couldn't establish a federated share." : "Неможе да се воспостави федерирано споделување.",
    "Couldn't establish a federated share, maybe the password was wrong." : "Неможе да се воспостави федерирано споделување, можеби лозинката е погрешна.",
    "Federated Share request sent, you will receive an invitation. Check your notifications." : "Испратено е барање за федерирано споделување, ќе добиете покана. Проверете ги известувањата.",
    "Couldn't establish a federated share, it looks like the server to federate with is too old (Nextcloud <= 9)." : "Неможе да се воспостави федерирано споделување, изгледа дека федерираниот сервер има премногу стара верзија (Nextcloud <= 9).",
    "It is not allowed to send federated group shares from this server." : "Не е овозможено да испратите федерирано групно споделување од овој сервер.",
    "Sharing %1$s failed, because this item is already shared with %2$s" : "Споделувањето на %1$s е неуспешно, бидејќи истото веќе е споделено со %2$s",
    "Not allowed to create a federated share with the same user" : "Не е овозможено да креирате федерирано споделување со ист корисник",
    "File is already shared with %s" : "Датотеката е веќе споделена со %s",
    "Sharing %1$s failed, could not find %2$s, maybe the server is currently unreachable or uses a self-signed certificate." : "Споделувањето на %1$s е неуспешно, неможе да се пронајде %2$s, можеби серверот моментално не е достапен или користи недоверлив сертификат.",
    "Could not find share" : "Неможе да се пронајде споделувањето",
    "Federated sharing" : "Федерирано споделување",
    "You received \"%3$s\" as a remote share from %1$s (on behalf of %2$s)" : "Вие добивте \"%3$s\" како далечинско споделување од %1$s (во име на%2$s)",
    "You received {share} as a remote share from {user} (on behalf of {behalf})" : "Вие добивте {share} како далечинско споделување од {user} (во име на {behalf})",
    "You received \"%3$s\" as a remote share from %1$s" : "Вие добивте \"%3$s\"како далечинско споделување од %1$s",
=======
    "Invalid Federated Cloud ID" : "Невалиден федерален ID",
    "Server to server sharing is not enabled on this server" : "Споделување од сервер на сервервер не е овозможено на овој сервер",
    "Couldn't establish a federated share." : "Неможе да се воспостави федерално споделување.",
    "Couldn't establish a federated share, maybe the password was wrong." : "Неможе да се воспостави федерално споделување, можеби лозинката е погрешна.",
    "Federated Share request sent, you will receive an invitation. Check your notifications." : "Испратено е барање за федерално споделување, ќе добиете покана. Проверете ги известувањата.",
    "Couldn't establish a federated share, it looks like the server to federate with is too old (Nextcloud <= 9)." : "Неможе да се воспостави федерално споделување, изгледа дека Федералноиот сервер има премногу стара верзија (<= 9).",
    "It is not allowed to send federated group shares from this server." : "Не е овозможено да испратите федерално групно споделување од овој сервер.",
    "Sharing %1$s failed, because this item is already shared with %2$s" : "Споделувањето на %1$s е неуспешно, бидејќи истото веќе е споделено со %2$s",
    "Not allowed to create a federated share with the same user" : "Не е овозможено да креирате федерално споделување со ист корисник",
    "File is already shared with %s" : "Датотеката е веќе споделена со %s",
    "Sharing %1$s failed, could not find %2$s, maybe the server is currently unreachable or uses a self-signed certificate." : "Споделувањето на %1$s е неуспешно, неможе да се пронајде %2$s, можеби серверот моментално не е достапен или користи недоверлив сертификат.",
    "Could not find share" : "Неможе да се пронајде споделувањето",
    "Federated sharing" : "Федерално споделување",
    "You received \"%3$s\" as a remote share from %4$s (%1$s) (on behalf of %5$s (%2$s))" : "Вие добивте \"%3$s\" како далечинско споделување од %4$s (%1$s) (во име на %5$s (%2$s))",
    "You received {share} as a remote share from {user} (on behalf of {behalf})" : "Вие добивте {share} како далечинско споделување од {user} (во име на {behalf})",
    "You received \"%3$s\" as a remote share from %4$s (%1$s)" : "Вие добивте \"%3$s\" како далечинско споделување од %4$s (%1$s)",
>>>>>>> a0da3ea2
    "You received {share} as a remote share from {user}" : "Вие добивте {share} како далечинско споделување од {user}",
    "Accept" : "Прифати",
    "Decline" : "Одбиј",
    "Share with me through my #Nextcloud Federated Cloud ID, see %s" : "Споделете со мене преку мојот #Nextcloud Federated Cloud ID, види %s",
    "Share with me through my #Nextcloud Federated Cloud ID" : "Споделете со мене преку мојот #Nextcloud Federated Cloud ID",
    "Sharing" : "Споделување",
<<<<<<< HEAD
    "Federated file sharing" : "Федерирано споделување на датотеки",
    "Provide federated file sharing across servers" : "Обезбедете федерирано споделување на датотеки помеѓу сервери",
    "Federated Cloud Sharing" : "Федерирано клауд споделување",
=======
    "Federated file sharing" : "Федерално споделување на датотеки",
    "Provide federated file sharing across servers" : "Обезбедете федерално споделување на датотеки помеѓу сервери",
    "Federated Cloud Sharing" : "Федерално споделување",
>>>>>>> a0da3ea2
    "Open documentation" : "Отвори ја документацијата",
    "Adjust how people can share between servers." : "Прилагодете како корисниците можат да споделуваат помеѓу серверите.",
    "Allow users on this server to send shares to other servers" : "Дозволи им на корисниците на овој сервер да испраќаат споделувања со други сервери",
    "Allow users on this server to receive shares from other servers" : "Дозволи им на корисниците на овој сервер да примаат споделувања од други сервери",
    "Allow users on this server to send shares to groups on other servers" : "Дозволи им на корисниците на овој сервер да испраќаат споделувања со во групи на други сервери",
    "Allow users on this server to receive group shares from other servers" : "Дозволи им на корисниците на овој сервер да примаат споделувања со групи од други сервери",
<<<<<<< HEAD
    "Search global and public address book for users" : "Бребарајте го глобалниот и јавниот именик на корисници",
    "Allow users to publish their data to a global and public address book" : "Дозволи им на корисниците да објавуваат информации во глобалниот и јавниот именик ",
    "Federated Cloud" : "Федериран клауд",
    "You can share with anyone who uses a Nextcloud server or other Open Cloud Mesh (OCM) compatible servers and services! Just put their Federated Cloud ID in the share dialog. It looks like person@cloud.example.com" : "Можете да споделувате со секој што користи Nextcloud сервер или друг вид на Open Cloud Mesh (OCM) компатибилен сервер или сервис! Само внесете го федерираниот Cloud ID во полето за споделување. Треба да изгреда korisnik@cloud.primer.com",
    "Your Federated Cloud ID:" : "Вашиот федериран Cloud ID:",
=======
    "Search global and public address book for users" : "Пребарајте го глобалниот и јавниот именик на корисници",
    "Allow users to publish their data to a global and public address book" : "Дозволи им на корисниците да објавуваат информации во глобалниот и јавниот именик ",
    "Federated Cloud" : "Федерален клауд",
    "You can share with anyone who uses a Nextcloud server or other Open Cloud Mesh (OCM) compatible servers and services! Just put their Federated Cloud ID in the share dialog. It looks like person@cloud.example.com" : "Можете да споделувате со секој што користи Nextcloud сервер или друг вид на Open Cloud Mesh (OCM) компатибилен сервер или сервис! Само внесете го федералниот ID во полето за споделување. Треба да изгреда korisnik@cloud.primer.com",
    "Your Federated Cloud ID:" : "Вашиот федерален ID:",
>>>>>>> a0da3ea2
    "Share it so your friends can share files with you:" : "Споделете и вашите пријатели ќе можат да споделуваат со вас:",
    "Add to your website" : "Додади на твојот веб сајт",
    "Share with me via Nextcloud" : "Сподели со мене преку Nextcloud",
    "HTML Code:" : "HTML код:",
<<<<<<< HEAD
    "Sharing %s failed, because this item is already shared with %s" : "Споделувањето на %s е неуспешно, бидејќи истото веќе е споделено со %s",
    "Sharing %s failed, could not find %s, maybe the server is currently unreachable or uses a self-signed certificate." : "Споделувањето на %s е неуспешно, неможе да се пронајде %s, можеби серверот моментално не е достапен или користи недоверлив сертификат."
=======
    "You received \"%3$s\" as a remote share from %1$s (on behalf of %2$s)" : "Вие добивте \"%3$s\" како далечинско споделување од %1$s (во име на%2$s)",
    "You received \"%3$s\" as a remote share from %1$s" : "Вие добивте \"%3$s\"како далечинско споделување од %1$s"
>>>>>>> a0da3ea2
},"pluralForm" :"nplurals=2; plural=(n % 10 == 1 && n % 100 != 11) ? 0 : 1;"
}<|MERGE_RESOLUTION|>--- conflicted
+++ resolved
@@ -9,24 +9,6 @@
     "Not supported!" : "Не е поддржано!",
     "Press ⌘-C to copy." : "Притисни ⌘-C за да копираш",
     "Press Ctrl-C to copy." : "Притисни Ctrl-C за да копираш.",
-<<<<<<< HEAD
-    "Invalid Federated Cloud ID" : "Невалиден федериран Cloud ID",
-    "Server to server sharing is not enabled on this server" : "Споделување од сервер на сервервер не е овозможено на овој сервер",
-    "Couldn't establish a federated share." : "Неможе да се воспостави федерирано споделување.",
-    "Couldn't establish a federated share, maybe the password was wrong." : "Неможе да се воспостави федерирано споделување, можеби лозинката е погрешна.",
-    "Federated Share request sent, you will receive an invitation. Check your notifications." : "Испратено е барање за федерирано споделување, ќе добиете покана. Проверете ги известувањата.",
-    "Couldn't establish a federated share, it looks like the server to federate with is too old (Nextcloud <= 9)." : "Неможе да се воспостави федерирано споделување, изгледа дека федерираниот сервер има премногу стара верзија (Nextcloud <= 9).",
-    "It is not allowed to send federated group shares from this server." : "Не е овозможено да испратите федерирано групно споделување од овој сервер.",
-    "Sharing %1$s failed, because this item is already shared with %2$s" : "Споделувањето на %1$s е неуспешно, бидејќи истото веќе е споделено со %2$s",
-    "Not allowed to create a federated share with the same user" : "Не е овозможено да креирате федерирано споделување со ист корисник",
-    "File is already shared with %s" : "Датотеката е веќе споделена со %s",
-    "Sharing %1$s failed, could not find %2$s, maybe the server is currently unreachable or uses a self-signed certificate." : "Споделувањето на %1$s е неуспешно, неможе да се пронајде %2$s, можеби серверот моментално не е достапен или користи недоверлив сертификат.",
-    "Could not find share" : "Неможе да се пронајде споделувањето",
-    "Federated sharing" : "Федерирано споделување",
-    "You received \"%3$s\" as a remote share from %1$s (on behalf of %2$s)" : "Вие добивте \"%3$s\" како далечинско споделување од %1$s (во име на%2$s)",
-    "You received {share} as a remote share from {user} (on behalf of {behalf})" : "Вие добивте {share} како далечинско споделување од {user} (во име на {behalf})",
-    "You received \"%3$s\" as a remote share from %1$s" : "Вие добивте \"%3$s\"како далечинско споделување од %1$s",
-=======
     "Invalid Federated Cloud ID" : "Невалиден федерален ID",
     "Server to server sharing is not enabled on this server" : "Споделување од сервер на сервервер не е овозможено на овој сервер",
     "Couldn't establish a federated share." : "Неможе да се воспостави федерално споделување.",
@@ -43,51 +25,31 @@
     "You received \"%3$s\" as a remote share from %4$s (%1$s) (on behalf of %5$s (%2$s))" : "Вие добивте \"%3$s\" како далечинско споделување од %4$s (%1$s) (во име на %5$s (%2$s))",
     "You received {share} as a remote share from {user} (on behalf of {behalf})" : "Вие добивте {share} како далечинско споделување од {user} (во име на {behalf})",
     "You received \"%3$s\" as a remote share from %4$s (%1$s)" : "Вие добивте \"%3$s\" како далечинско споделување од %4$s (%1$s)",
->>>>>>> a0da3ea2
     "You received {share} as a remote share from {user}" : "Вие добивте {share} како далечинско споделување од {user}",
     "Accept" : "Прифати",
     "Decline" : "Одбиј",
     "Share with me through my #Nextcloud Federated Cloud ID, see %s" : "Споделете со мене преку мојот #Nextcloud Federated Cloud ID, види %s",
     "Share with me through my #Nextcloud Federated Cloud ID" : "Споделете со мене преку мојот #Nextcloud Federated Cloud ID",
     "Sharing" : "Споделување",
-<<<<<<< HEAD
-    "Federated file sharing" : "Федерирано споделување на датотеки",
-    "Provide federated file sharing across servers" : "Обезбедете федерирано споделување на датотеки помеѓу сервери",
-    "Federated Cloud Sharing" : "Федерирано клауд споделување",
-=======
     "Federated file sharing" : "Федерално споделување на датотеки",
     "Provide federated file sharing across servers" : "Обезбедете федерално споделување на датотеки помеѓу сервери",
     "Federated Cloud Sharing" : "Федерално споделување",
->>>>>>> a0da3ea2
     "Open documentation" : "Отвори ја документацијата",
     "Adjust how people can share between servers." : "Прилагодете како корисниците можат да споделуваат помеѓу серверите.",
     "Allow users on this server to send shares to other servers" : "Дозволи им на корисниците на овој сервер да испраќаат споделувања со други сервери",
     "Allow users on this server to receive shares from other servers" : "Дозволи им на корисниците на овој сервер да примаат споделувања од други сервери",
     "Allow users on this server to send shares to groups on other servers" : "Дозволи им на корисниците на овој сервер да испраќаат споделувања со во групи на други сервери",
     "Allow users on this server to receive group shares from other servers" : "Дозволи им на корисниците на овој сервер да примаат споделувања со групи од други сервери",
-<<<<<<< HEAD
-    "Search global and public address book for users" : "Бребарајте го глобалниот и јавниот именик на корисници",
-    "Allow users to publish their data to a global and public address book" : "Дозволи им на корисниците да објавуваат информации во глобалниот и јавниот именик ",
-    "Federated Cloud" : "Федериран клауд",
-    "You can share with anyone who uses a Nextcloud server or other Open Cloud Mesh (OCM) compatible servers and services! Just put their Federated Cloud ID in the share dialog. It looks like person@cloud.example.com" : "Можете да споделувате со секој што користи Nextcloud сервер или друг вид на Open Cloud Mesh (OCM) компатибилен сервер или сервис! Само внесете го федерираниот Cloud ID во полето за споделување. Треба да изгреда korisnik@cloud.primer.com",
-    "Your Federated Cloud ID:" : "Вашиот федериран Cloud ID:",
-=======
     "Search global and public address book for users" : "Пребарајте го глобалниот и јавниот именик на корисници",
     "Allow users to publish their data to a global and public address book" : "Дозволи им на корисниците да објавуваат информации во глобалниот и јавниот именик ",
     "Federated Cloud" : "Федерален клауд",
     "You can share with anyone who uses a Nextcloud server or other Open Cloud Mesh (OCM) compatible servers and services! Just put their Federated Cloud ID in the share dialog. It looks like person@cloud.example.com" : "Можете да споделувате со секој што користи Nextcloud сервер или друг вид на Open Cloud Mesh (OCM) компатибилен сервер или сервис! Само внесете го федералниот ID во полето за споделување. Треба да изгреда korisnik@cloud.primer.com",
     "Your Federated Cloud ID:" : "Вашиот федерален ID:",
->>>>>>> a0da3ea2
     "Share it so your friends can share files with you:" : "Споделете и вашите пријатели ќе можат да споделуваат со вас:",
     "Add to your website" : "Додади на твојот веб сајт",
     "Share with me via Nextcloud" : "Сподели со мене преку Nextcloud",
     "HTML Code:" : "HTML код:",
-<<<<<<< HEAD
-    "Sharing %s failed, because this item is already shared with %s" : "Споделувањето на %s е неуспешно, бидејќи истото веќе е споделено со %s",
-    "Sharing %s failed, could not find %s, maybe the server is currently unreachable or uses a self-signed certificate." : "Споделувањето на %s е неуспешно, неможе да се пронајде %s, можеби серверот моментално не е достапен или користи недоверлив сертификат."
-=======
     "You received \"%3$s\" as a remote share from %1$s (on behalf of %2$s)" : "Вие добивте \"%3$s\" како далечинско споделување од %1$s (во име на%2$s)",
     "You received \"%3$s\" as a remote share from %1$s" : "Вие добивте \"%3$s\"како далечинско споделување од %1$s"
->>>>>>> a0da3ea2
 },"pluralForm" :"nplurals=2; plural=(n % 10 == 1 && n % 100 != 11) ? 0 : 1;"
 }