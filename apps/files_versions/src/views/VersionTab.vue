<!--
  - @copyright Copyright (c) 2021 Enoch <enoch@nextcloud.com>
  -
  - @author Enoch <enoch@nextcloud.com>
  -
  - @license GNU AGPL version 3 or any later version
  -
  - This program is free software: you can redistribute it and/or modify
  - it under the terms of the GNU Affero General Public License as
  - published by the Free Software Foundation, either version 3 of the
  - License, or (at your option) any later version.
  -
  - This program is distributed in the hope that it will be useful,
  - but WITHOUT ANY WARRANTY; without even the implied warranty of
  - MERCHANTABILITY or FITNESS FOR A PARTICULAR PURPOSE.  See the
  - GNU Affero General Public License for more details.
  -
  - You should have received a copy of the GNU Affero General Public License
  - along with this program. If not, see <http://www.gnu.org/licenses/>.
  -
  -->

<template>
	<div :class="{ 'icon-loading': loading }">
		<!-- error message -->
		<EmptyContent v-if="error" icon="icon-error">
<<<<<<< HEAD
         {{ t('files_versions', 'Cannot load versions list')}}
			<template #desc>
				{{error}}
			</template>
		</EmptyContent>
		<ul>
			<!-- Version information  -->
			<VersionEntry v-for="version in versionsList"
						  :key="version.basename"
						  :file-info="fileInfo"
						  :version="version" />
=======
			{{ t('files_versions', 'Cannot load versions list') }}
			<template #desc>
				{{ error }}
			</template>
		</EmptyContent>

		<!-- Versions list  -->
		<ul>
			<VersionEntry v-for="version in versionsList"
				:key="version.basename"
				:file-info="fileInfo"
				:version="version" />
>>>>>>> 1ebb04dc
		</ul>
	</div>
</template>

<script>
<<<<<<< HEAD
import EmptyContent from '@nextcloud/vue/dist/Components/EmptyContent'
import { showError } from '@nextcloud/dialogs'

import VersionEntry from '../components/VersionEntry'
import { fetchFileVersions } from '../services/FileVersion'

=======
import { showError } from '@nextcloud/dialogs'
import EmptyContent from '@nextcloud/vue/dist/Components/EmptyContent'

import VersionEntry from '../components/VersionEntry'
import { fetchFileVersions } from '../services/FileVersion'
>>>>>>> 1ebb04dc

export default {
	name: 'VersionTab',

	components: {
		EmptyContent,
		VersionEntry,
		EmptyContent,
	},

	data() {
		return {
			error: '',
			loading: true,
			fileInfo: null,

			// version object
			versionsList: [],
		}
	},
<<<<<<< HEAD
		beforeMount(){
=======

	beforeMount() {
>>>>>>> 1ebb04dc
		this.getVersions()
	},

	methods: {
		/**
		 * Update current fileInfo and fetch new data
		 * @param {Object} fileInfo the current file FileInfo
		 */
		async update(fileInfo) {
			this.fileInfo = fileInfo
		},

		async getVersions() {
			this.loading = true
<<<<<<< HEAD
=======

>>>>>>> 1ebb04dc
			try {
				const fetchVersions = await fetchFileVersions(this.fileInfo.id)
				this.versionsList = fetchVersions
				console.debug(fetchVersions)
			} catch (error) {
				this.error = t('files_versions', 'There was an error fetching the list of versions for the file {file}', {
					file: this.fileInfo.basename,
				})
				showError(this.error)
				console.error(error)
			} finally {
				this.loading = false
			}
		},
	},
}
</script><|MERGE_RESOLUTION|>--- conflicted
+++ resolved
@@ -24,19 +24,6 @@
 	<div :class="{ 'icon-loading': loading }">
 		<!-- error message -->
 		<EmptyContent v-if="error" icon="icon-error">
-<<<<<<< HEAD
-         {{ t('files_versions', 'Cannot load versions list')}}
-			<template #desc>
-				{{error}}
-			</template>
-		</EmptyContent>
-		<ul>
-			<!-- Version information  -->
-			<VersionEntry v-for="version in versionsList"
-						  :key="version.basename"
-						  :file-info="fileInfo"
-						  :version="version" />
-=======
 			{{ t('files_versions', 'Cannot load versions list') }}
 			<template #desc>
 				{{ error }}
@@ -49,26 +36,16 @@
 				:key="version.basename"
 				:file-info="fileInfo"
 				:version="version" />
->>>>>>> 1ebb04dc
 		</ul>
 	</div>
 </template>
 
 <script>
-<<<<<<< HEAD
-import EmptyContent from '@nextcloud/vue/dist/Components/EmptyContent'
-import { showError } from '@nextcloud/dialogs'
-
-import VersionEntry from '../components/VersionEntry'
-import { fetchFileVersions } from '../services/FileVersion'
-
-=======
 import { showError } from '@nextcloud/dialogs'
 import EmptyContent from '@nextcloud/vue/dist/Components/EmptyContent'
 
 import VersionEntry from '../components/VersionEntry'
 import { fetchFileVersions } from '../services/FileVersion'
->>>>>>> 1ebb04dc
 
 export default {
 	name: 'VersionTab',
@@ -76,7 +53,6 @@
 	components: {
 		EmptyContent,
 		VersionEntry,
-		EmptyContent,
 	},
 
 	data() {
@@ -89,12 +65,8 @@
 			versionsList: [],
 		}
 	},
-<<<<<<< HEAD
-		beforeMount(){
-=======
 
 	beforeMount() {
->>>>>>> 1ebb04dc
 		this.getVersions()
 	},
 
@@ -109,10 +81,7 @@
 
 		async getVersions() {
 			this.loading = true
-<<<<<<< HEAD
-=======
 
->>>>>>> 1ebb04dc
 			try {
 				const fetchVersions = await fetchFileVersions(this.fileInfo.id)
 				this.versionsList = fetchVersions
