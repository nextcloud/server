OC.L10N.register(
    "files_versions",
    {
    "Versions" : "Верзии",
    "This application automatically maintains older versions of files that are changed." : "Оваа апликација автоматски ги менаџира постарите верзии на датотеките кој се изменети.",
    "This application automatically maintains older versions of files that are changed. When enabled, a hidden versions folder is provisioned in every user’s directory and is used to store old file versions. A user can revert to an older version through the web interface at any time, with the replaced file becoming a version. The app automatically manages the versions folder to ensure the user doesn’t run out of Quota because of versions.\n\t\tIn addition to the expiry of versions, the versions app makes certain never to use more than 50% of the user’s currently available free space. If stored versions exceed this limit, the app will delete the oldest versions first until it meets this limit. More information is available in the Versions documentation." : "Оваа апликација автоматски ги менаџира постарите верзии на датотеките кој се изменети. Кога е овозможена, скриена папка се креира во секој кориснички директориум и се користи за зачувување на постарите верзии на датотеките. Корисникот има можност да врати стара верзија од датотеката во секое време преку веб-интерфејсот, со што се преклопува постоечката верзија на датотеката. Апликацијата автоматски се грижи за верзиите за да не дојде случај да се искористи просторот за складирање на корисникот.\n\t\tПокрај истекот на верзиите, апликацијата за верзии нема да користи повеќе од 50% од тековно достапната квота за верзии. Ако зачуваните верзии ја надминат оваа граница, апликацијата ги брише најстарите верзии на датотеки сè додека не се дојде под ова ограничување. Повеќе информации се достапни во документацијата за верзии на датотеки.",
    "Failed to revert {file} to revision {timestamp}." : "Не успеав да го вратам {file} на ревизијата {timestamp}.",
<<<<<<< HEAD
    "_%n byte_::_%n bytes_" : ["%n бит","%n бајти"],
    "Restore" : "Врати",
    "No other versions available" : "Не постојат други верзии",
    "Could not revert: %s" : "Не можев да го вратам: %s",
    "No earlier versions available" : "Не постојат верзии од порано",
    "More versions …" : "Повеќе верзии ..."
=======
    "_%n byte_::_%n bytes_" : ["1 бајт","%n бајти"],
    "Restore" : "Врати",
    "No other versions available" : "Не постојат други верзии"
>>>>>>> a0da3ea2
},
"nplurals=2; plural=(n % 10 == 1 && n % 100 != 11) ? 0 : 1;");<|MERGE_RESOLUTION|>--- conflicted
+++ resolved
@@ -5,17 +5,8 @@
     "This application automatically maintains older versions of files that are changed." : "Оваа апликација автоматски ги менаџира постарите верзии на датотеките кој се изменети.",
     "This application automatically maintains older versions of files that are changed. When enabled, a hidden versions folder is provisioned in every user’s directory and is used to store old file versions. A user can revert to an older version through the web interface at any time, with the replaced file becoming a version. The app automatically manages the versions folder to ensure the user doesn’t run out of Quota because of versions.\n\t\tIn addition to the expiry of versions, the versions app makes certain never to use more than 50% of the user’s currently available free space. If stored versions exceed this limit, the app will delete the oldest versions first until it meets this limit. More information is available in the Versions documentation." : "Оваа апликација автоматски ги менаџира постарите верзии на датотеките кој се изменети. Кога е овозможена, скриена папка се креира во секој кориснички директориум и се користи за зачувување на постарите верзии на датотеките. Корисникот има можност да врати стара верзија од датотеката во секое време преку веб-интерфејсот, со што се преклопува постоечката верзија на датотеката. Апликацијата автоматски се грижи за верзиите за да не дојде случај да се искористи просторот за складирање на корисникот.\n\t\tПокрај истекот на верзиите, апликацијата за верзии нема да користи повеќе од 50% од тековно достапната квота за верзии. Ако зачуваните верзии ја надминат оваа граница, апликацијата ги брише најстарите верзии на датотеки сè додека не се дојде под ова ограничување. Повеќе информации се достапни во документацијата за верзии на датотеки.",
     "Failed to revert {file} to revision {timestamp}." : "Не успеав да го вратам {file} на ревизијата {timestamp}.",
-<<<<<<< HEAD
-    "_%n byte_::_%n bytes_" : ["%n бит","%n бајти"],
-    "Restore" : "Врати",
-    "No other versions available" : "Не постојат други верзии",
-    "Could not revert: %s" : "Не можев да го вратам: %s",
-    "No earlier versions available" : "Не постојат верзии од порано",
-    "More versions …" : "Повеќе верзии ..."
-=======
     "_%n byte_::_%n bytes_" : ["1 бајт","%n бајти"],
     "Restore" : "Врати",
     "No other versions available" : "Не постојат други верзии"
->>>>>>> a0da3ea2
 },
 "nplurals=2; plural=(n % 10 == 1 && n % 100 != 11) ? 0 : 1;");