{ "translations": {
    "Versions" : "Versijas",
    "This application automatically maintains older versions of files that are changed." : "Šī lietotne automātiski uztur vecākas versijas datnēm, kas tiek izmainītas.",
    "Failed to revert {file} to revision {timestamp}." : "Neizdevās atjaunot {file} no rediģējuma {timestamp} ",
    "_%n byte_::_%n bytes_" : ["%n baiti","%n baiti","%n baiti"],
    "Restore" : "Atjaunot",
<<<<<<< HEAD
    "No other versions available" : "Citas versijas nav pieejamas",
    "Could not revert: %s" : "Nevarēja atgriezt — %s",
    "No earlier versions available" : "Vecākas versijas nav pieejamas",
    "More versions …" : "Vairāk versiju..."
=======
    "No other versions available" : "Citas versijas nav pieejamas"
>>>>>>> a0da3ea2
},"pluralForm" :"nplurals=3; plural=(n%10==1 && n%100!=11 ? 0 : n != 0 ? 1 : 2);"
}<|MERGE_RESOLUTION|>--- conflicted
+++ resolved
@@ -4,13 +4,6 @@
     "Failed to revert {file} to revision {timestamp}." : "Neizdevās atjaunot {file} no rediģējuma {timestamp} ",
     "_%n byte_::_%n bytes_" : ["%n baiti","%n baiti","%n baiti"],
     "Restore" : "Atjaunot",
-<<<<<<< HEAD
-    "No other versions available" : "Citas versijas nav pieejamas",
-    "Could not revert: %s" : "Nevarēja atgriezt — %s",
-    "No earlier versions available" : "Vecākas versijas nav pieejamas",
-    "More versions …" : "Vairāk versiju..."
-=======
     "No other versions available" : "Citas versijas nav pieejamas"
->>>>>>> a0da3ea2
 },"pluralForm" :"nplurals=3; plural=(n%10==1 && n%100!=11 ? 0 : n != 0 ? 1 : 2);"
 }