--- conflicted
+++ resolved
@@ -16,7 +16,6 @@
 			if (scanFiles.scanning){return;}//workaround to prevent additional http request block scanning feedback
 			
 			var file = $('#dir').val()+'/'+filename;
-<<<<<<< HEAD
 			// Check if drop down is already visible for a different file
 			if (($('#dropdown').length > 0)) {
 				if (file != $('#dropdown').data('file')) {
@@ -29,22 +28,13 @@
 			} else {
 				createVersionsDropdown(filename, file);
 			}
-=======
-
-			createVersionsDropdown(filename, file)
-
->>>>>>> 3fee3a46
 		});
 	}
 });
 
 function createVersionsDropdown(filename, files) {
-	
-<<<<<<< HEAD
+
 	var historyUrl = OC.linkTo('files_versions', 'history.php') + '?path='+encodeURIComponent( $( '#dir' ).val() ).replace( /%2F/g, '/' )+'/'+encodeURIComponent( filename );
-=======
-	var historyUrl = OC.linkTo('files_versions', 'history.php?path='+encodeURIComponent( $( '#dir' ).val() ).replace( /%2F/g, '/' )+'/'+encodeURIComponent( filename ) )
->>>>>>> 3fee3a46
 	
 	var html = '<div id="dropdown" class="drop" data-file="'+files+'">';
 	html += '<div id="private">';
@@ -65,29 +55,13 @@
 	
 	$.ajax({
 		type: 'GET',
-<<<<<<< HEAD
 		url: OC.filePath('files_versions', 'ajax', 'getVersions.php'),
-=======
-		url: OC.linkTo('files_versions', 'ajax/getVersions.php'),
->>>>>>> 3fee3a46
 		dataType: 'json',
 		data: { source: files },
 		async: false,
 		success: function( versions ) {
 			
 			//alert("helo "+OC.linkTo('files_versions', 'ajax/getVersions.php'));
-<<<<<<< HEAD
-=======
-			
-			if (versions) {
-				
-				$.each( versions, function(index, row ) {
-						
-						addVersion( row );
-				});
-				
-			}
->>>>>>> 3fee3a46
 			
 			if (versions) {
 				$.each( versions, function(index, row ) {
