<?php
/**
 * @copyright Copyright (c) 2016, ownCloud, Inc.
 *
 * @author Alex Weirig <alex.weirig@technolink.lu>
 * @author Alexander Bergolth <leo@strike.wu.ac.at>
 * @author alexweirig <alex.weirig@technolink.lu>
 * @author Andreas Fischer <bantu@owncloud.com>
 * @author Andreas Pflug <dev@admin4.org>
 * @author Arthur Schiwon <blizzz@arthur-schiwon.de>
 * @author Bart Visscher <bartv@thisnet.nl>
 * @author Christopher Schäpers <kondou@ts.unde.re>
 * @author Frédéric Fortier <frederic.fortier@oronospolytechnique.com>
 * @author Joas Schilling <coding@schilljs.com>
 * @author Lukas Reschke <lukas@statuscode.ch>
 * @author Morris Jobke <hey@morrisjobke.de>
 * @author Nicolas Grekas <nicolas.grekas@gmail.com>
 * @author Robin McCorkell <robin@mccorkell.me.uk>
 * @author Roeland Jago Douma <roeland@famdouma.nl>
 * @author Thomas Müller <thomas.mueller@tmit.eu>
 * @author Victor Dubiniuk <dubiniuk@owncloud.com>
 * @author Vincent Petry <pvince81@owncloud.com>
 * @author Vinicius Cubas Brand <vinicius@eita.org.br>
 * @author Xuanwo <xuanwo@yunify.com>
 *
 * @license AGPL-3.0
 *
 * This code is free software: you can redistribute it and/or modify
 * it under the terms of the GNU Affero General Public License, version 3,
 * as published by the Free Software Foundation.
 *
 * This program is distributed in the hope that it will be useful,
 * but WITHOUT ANY WARRANTY; without even the implied warranty of
 * MERCHANTABILITY or FITNESS FOR A PARTICULAR PURPOSE. See the
 * GNU Affero General Public License for more details.
 *
 * You should have received a copy of the GNU Affero General Public License, version 3,
 * along with this program.  If not, see <http://www.gnu.org/licenses/>
 *
 */

namespace OCA\User_LDAP;

use OC\Cache\CappedMemoryCache;
use OCP\GroupInterface;
use OCP\ILogger;

class Group_LDAP extends BackendUtility implements \OCP\GroupInterface, IGroupLDAP {
	protected $enabled = false;

	/**
	 * @var string[] $cachedGroupMembers array of users with gid as key
	 */
	protected $cachedGroupMembers;

	/**
	 * @var string[] $cachedGroupsByMember array of groups with uid as key
	 */
	protected $cachedGroupsByMember;

	/**
	 * @var string[] $cachedNestedGroups array of groups with gid (DN) as key
	 */
	protected $cachedNestedGroups;

	/** @var GroupPluginManager */
	protected $groupPluginManager;

	public function __construct(Access $access, GroupPluginManager $groupPluginManager) {
		parent::__construct($access);
		$filter = $this->access->connection->ldapGroupFilter;
		$gassoc = $this->access->connection->ldapGroupMemberAssocAttr;
		if(!empty($filter) && !empty($gassoc)) {
			$this->enabled = true;
		}

		$this->cachedGroupMembers = new CappedMemoryCache();
		$this->cachedGroupsByMember = new CappedMemoryCache();
		$this->cachedNestedGroups = new CappedMemoryCache();
		$this->groupPluginManager = $groupPluginManager;
	}

	/**
	 * is user in group?
	 * @param string $uid uid of the user
	 * @param string $gid gid of the group
	 * @return bool
	 *
	 * Checks whether the user is member of a group or not.
	 */
	public function inGroup($uid, $gid) {
		if(!$this->enabled) {
			return false;
		}
		$cacheKey = 'inGroup'.$uid.':'.$gid;
		$inGroup = $this->access->connection->getFromCache($cacheKey);
		if(!is_null($inGroup)) {
			return (bool)$inGroup;
		}

		$userDN = $this->access->username2dn($uid);

		if(isset($this->cachedGroupMembers[$gid])) {
			$isInGroup = in_array($userDN, $this->cachedGroupMembers[$gid]);
			return $isInGroup;
		}

		$cacheKeyMembers = 'inGroup-members:'.$gid;
		$members = $this->access->connection->getFromCache($cacheKeyMembers);
		if(!is_null($members)) {
			$this->cachedGroupMembers[$gid] = $members;
			$isInGroup = in_array($userDN, $members);
			$this->access->connection->writeToCache($cacheKey, $isInGroup);
			return $isInGroup;
		}

		$groupDN = $this->access->groupname2dn($gid);
		// just in case
		if(!$groupDN || !$userDN) {
			$this->access->connection->writeToCache($cacheKey, false);
			return false;
		}

		//check primary group first
		if($gid === $this->getUserPrimaryGroup($userDN)) {
			$this->access->connection->writeToCache($cacheKey, true);
			return true;
		}

		//usually, LDAP attributes are said to be case insensitive. But there are exceptions of course.
		$members = $this->_groupMembers($groupDN);
		if(!is_array($members) || count($members) === 0) {
			$this->access->connection->writeToCache($cacheKey, false);
			return false;
		}

		//extra work if we don't get back user DNs
		if(strtolower($this->access->connection->ldapGroupMemberAssocAttr) === 'memberuid') {
			$dns = array();
			$filterParts = array();
			$bytes = 0;
			foreach($members as $mid) {
				$filter = str_replace('%uid', $mid, $this->access->connection->ldapLoginFilter);
				$filterParts[] = $filter;
				$bytes += strlen($filter);
				if($bytes >= 9000000) {
					// AD has a default input buffer of 10 MB, we do not want
					// to take even the chance to exceed it
					$filter = $this->access->combineFilterWithOr($filterParts);
					$bytes = 0;
					$filterParts = array();
					$users = $this->access->fetchListOfUsers($filter, 'dn', count($filterParts));
					$dns = array_merge($dns, $users);
				}
			}
			if(count($filterParts) > 0) {
				$filter = $this->access->combineFilterWithOr($filterParts);
				$users = $this->access->fetchListOfUsers($filter, 'dn', count($filterParts));
				$dns = array_merge($dns, $users);
			}
			$members = $dns;
		}

		$isInGroup = in_array($userDN, $members);
		$this->access->connection->writeToCache($cacheKey, $isInGroup);
		$this->access->connection->writeToCache($cacheKeyMembers, $members);
		$this->cachedGroupMembers[$gid] = $members;

		return $isInGroup;
	}

	/**
	 * @param string $dnGroup
	 * @return array
	 *
	 * For a group that has user membership defined by an LDAP search url attribute returns the users
	 * that match the search url otherwise returns an empty array.
	 */
	public function getDynamicGroupMembers($dnGroup) {
		$dynamicGroupMemberURL = strtolower($this->access->connection->ldapDynamicGroupMemberURL);

		if (empty($dynamicGroupMemberURL)) {
			return array();
		}

		$dynamicMembers = array();
		$memberURLs = $this->access->readAttribute(
			$dnGroup,
			$dynamicGroupMemberURL,
			$this->access->connection->ldapGroupFilter
		);
		if ($memberURLs !== false) {
			// this group has the 'memberURL' attribute so this is a dynamic group
			// example 1: ldap:///cn=users,cn=accounts,dc=dcsubbase,dc=dcbase??one?(o=HeadOffice)
			// example 2: ldap:///cn=users,cn=accounts,dc=dcsubbase,dc=dcbase??one?(&(o=HeadOffice)(uidNumber>=500))
			$pos = strpos($memberURLs[0], '(');
			if ($pos !== false) {
				$memberUrlFilter = substr($memberURLs[0], $pos);
				$foundMembers = $this->access->searchUsers($memberUrlFilter,'dn');
				$dynamicMembers = array();
				foreach($foundMembers as $value) {
					$dynamicMembers[$value['dn'][0]] = 1;
				}
			} else {
				\OCP\Util::writeLog('user_ldap', 'No search filter found on member url '.
					'of group ' . $dnGroup, ILogger::DEBUG);
			}
		}
		return $dynamicMembers;
	}

	/**
	 * @param string $dnGroup
	 * @param array|null &$seen
	 * @return array|mixed|null
	 * @throws \OC\ServerNotAvailableException
	 */
	private function _groupMembers($dnGroup, &$seen = null) {
		if ($seen === null) {
			$seen = [];
		}
		$allMembers = [];
		if (array_key_exists($dnGroup, $seen)) {
			// avoid loops
			return [];
		}
		// used extensively in cron job, caching makes sense for nested groups
		$cacheKey = '_groupMembers'.$dnGroup;
		$groupMembers = $this->access->connection->getFromCache($cacheKey);
		if($groupMembers !== null) {
			return $groupMembers;
		}
		$seen[$dnGroup] = 1;
		$members = $this->access->readAttribute($dnGroup, $this->access->connection->ldapGroupMemberAssocAttr);
		if (is_array($members)) {
			$fetcher = function($memberDN, &$seen) {
				return $this->_groupMembers($memberDN, $seen);
			};
			$allMembers = $this->walkNestedGroups($dnGroup, $fetcher, $members);
		}

		$allMembers += $this->getDynamicGroupMembers($dnGroup);

		$this->access->connection->writeToCache($cacheKey, $allMembers);
		return $allMembers;
	}

	/**
	 * @param string $DN
	 * @param array|null &$seen
	 * @return array
	 * @throws \OC\ServerNotAvailableException
	 */
	private function _getGroupDNsFromMemberOf($DN) {
		$groups = $this->access->readAttribute($DN, 'memberOf');
		if (!is_array($groups)) {
			return [];
		}

		$fetcher = function($groupDN) {
			if (isset($this->cachedNestedGroups[$groupDN])) {
				$nestedGroups = $this->cachedNestedGroups[$groupDN];
			} else {
				$nestedGroups = $this->access->readAttribute($groupDN, 'memberOf');
				if (!is_array($nestedGroups)) {
					$nestedGroups = [];
				}
				$this->cachedNestedGroups[$groupDN] = $nestedGroups;
			}
			return $nestedGroups;
		};

		$groups = $this->walkNestedGroups($DN, $fetcher, $groups);
		return $this->access->groupsMatchFilter($groups);
	}

	/**
	 * @param string $dn
	 * @param \Closure $fetcher args: string $dn, array $seen, returns: string[] of dns
	 * @param array $list
	 * @return array
	 */
	private function walkNestedGroups(string $dn, \Closure $fetcher, array $list): array {
		$nesting = (int) $this->access->connection->ldapNestedGroups;
		// depending on the input, we either have a list of DNs or a list of LDAP records
		// also, the output expects either DNs or records. Testing the first element should suffice.
		$recordMode = is_array($list) && isset($list[0]) && is_array($list[0]) && isset($list[0]['dn'][0]);

		if ($nesting !== 1) {
			if($recordMode) {
				// the keys are numeric, but should hold the DN
				return array_reduce($list, function ($transformed, $record) use ($dn) {
					if($record['dn'][0] != $dn) {
						$transformed[$record['dn'][0]] = $record;
					}
					return $transformed;
				}, []);
			}
			return $list;
		}

		$seen = [];
		while ($record = array_pop($list)) {
			$recordDN = $recordMode ? $record['dn'][0] : $record;
			if ($recordDN === $dn || array_key_exists($recordDN, $seen)) {
				// Prevent loops
				continue;
			}
			$fetched = $fetcher($record, $seen);
			$list = array_merge($list, $fetched);
			$seen[$recordDN] = $record;
		}

		return $recordMode ? $seen : array_keys($seen);
	}

	/**
	 * translates a gidNumber into an ownCloud internal name
	 * @param string $gid as given by gidNumber on POSIX LDAP
	 * @param string $dn a DN that belongs to the same domain as the group
	 * @return string|bool
	 */
	public function gidNumber2Name($gid, $dn) {
		$cacheKey = 'gidNumberToName' . $gid;
		$groupName = $this->access->connection->getFromCache($cacheKey);
		if(!is_null($groupName) && isset($groupName)) {
			return $groupName;
		}

		//we need to get the DN from LDAP
		$filter = $this->access->combineFilterWithAnd([
			$this->access->connection->ldapGroupFilter,
			'objectClass=posixGroup',
			$this->access->connection->ldapGidNumber . '=' . $gid
		]);
		$result = $this->access->searchGroups($filter, array('dn'), 1);
		if(empty($result)) {
			return false;
		}
		$dn = $result[0]['dn'][0];

		//and now the group name
		//NOTE once we have separate ownCloud group IDs and group names we can
		//directly read the display name attribute instead of the DN
		$name = $this->access->dn2groupname($dn);

		$this->access->connection->writeToCache($cacheKey, $name);

		return $name;
	}

	/**
	 * returns the entry's gidNumber
	 * @param string $dn
	 * @param string $attribute
	 * @return string|bool
	 */
	private function getEntryGidNumber($dn, $attribute) {
		$value = $this->access->readAttribute($dn, $attribute);
		if(is_array($value) && !empty($value)) {
			return $value[0];
		}
		return false;
	}

	/**
	 * returns the group's primary ID
	 * @param string $dn
	 * @return string|bool
	 */
	public function getGroupGidNumber($dn) {
		return $this->getEntryGidNumber($dn, 'gidNumber');
	}

	/**
	 * returns the user's gidNumber
	 * @param string $dn
	 * @return string|bool
	 */
	public function getUserGidNumber($dn) {
		$gidNumber = false;
		if($this->access->connection->hasGidNumber) {
			$gidNumber = $this->getEntryGidNumber($dn, $this->access->connection->ldapGidNumber);
			if($gidNumber === false) {
				$this->access->connection->hasGidNumber = false;
			}
		}
		return $gidNumber;
	}

	/**
	 * returns a filter for a "users has specific gid" search or count operation
	 *
	 * @param string $groupDN
	 * @param string $search
	 * @return string
	 * @throws \Exception
	 */
	private function prepareFilterForUsersHasGidNumber($groupDN, $search = '') {
		$groupID = $this->getGroupGidNumber($groupDN);
		if($groupID === false) {
			throw new \Exception('Not a valid group');
		}

		$filterParts = [];
		$filterParts[] = $this->access->getFilterForUserCount();
		if ($search !== '') {
			$filterParts[] = $this->access->getFilterPartForUserSearch($search);
		}
		$filterParts[] = $this->access->connection->ldapGidNumber .'=' . $groupID;

		return $this->access->combineFilterWithAnd($filterParts);
	}

	/**
	 * returns a list of users that have the given group as gid number
	 *
	 * @param string $groupDN
	 * @param string $search
	 * @param int $limit
	 * @param int $offset
	 * @return string[]
	 */
	public function getUsersInGidNumber($groupDN, $search = '', $limit = -1, $offset = 0) {
		try {
			$filter = $this->prepareFilterForUsersHasGidNumber($groupDN, $search);
			$users = $this->access->fetchListOfUsers(
				$filter,
				[$this->access->connection->ldapUserDisplayName, 'dn'],
				$limit,
				$offset
			);
			return $this->access->nextcloudUserNames($users);
		} catch (\Exception $e) {
			return [];
		}
	}

	/**
	 * returns the number of users that have the given group as gid number
	 *
	 * @param string $groupDN
	 * @param string $search
	 * @param int $limit
	 * @param int $offset
	 * @return int
	 */
	public function countUsersInGidNumber($groupDN, $search = '', $limit = -1, $offset = 0) {
		try {
			$filter = $this->prepareFilterForUsersHasGidNumber($groupDN, $search);
			$users = $this->access->countUsers($filter, ['dn'], $limit, $offset);
			return (int)$users;
		} catch (\Exception $e) {
			return 0;
		}
	}

	/**
	 * gets the gidNumber of a user
	 * @param string $dn
	 * @return string
	 */
	public function getUserGroupByGid($dn) {
		$groupID = $this->getUserGidNumber($dn);
		if($groupID !== false) {
			$groupName = $this->gidNumber2Name($groupID, $dn);
			if($groupName !== false) {
				return $groupName;
			}
		}

		return false;
	}

	/**
	 * translates a primary group ID into an Nextcloud internal name
	 * @param string $gid as given by primaryGroupID on AD
	 * @param string $dn a DN that belongs to the same domain as the group
	 * @return string|bool
	 */
	public function primaryGroupID2Name($gid, $dn) {
		$cacheKey = 'primaryGroupIDtoName';
		$groupNames = $this->access->connection->getFromCache($cacheKey);
		if(!is_null($groupNames) && isset($groupNames[$gid])) {
			return $groupNames[$gid];
		}

		$domainObjectSid = $this->access->getSID($dn);
		if($domainObjectSid === false) {
			return false;
		}

		//we need to get the DN from LDAP
		$filter = $this->access->combineFilterWithAnd(array(
			$this->access->connection->ldapGroupFilter,
			'objectsid=' . $domainObjectSid . '-' . $gid
		));
		$result = $this->access->searchGroups($filter, array('dn'), 1);
		if(empty($result)) {
			return false;
		}
		$dn = $result[0]['dn'][0];

		//and now the group name
		//NOTE once we have separate Nextcloud group IDs and group names we can
		//directly read the display name attribute instead of the DN
		$name = $this->access->dn2groupname($dn);

		$this->access->connection->writeToCache($cacheKey, $name);

		return $name;
	}

	/**
	 * returns the entry's primary group ID
	 * @param string $dn
	 * @param string $attribute
	 * @return string|bool
	 */
	private function getEntryGroupID($dn, $attribute) {
		$value = $this->access->readAttribute($dn, $attribute);
		if(is_array($value) && !empty($value)) {
			return $value[0];
		}
		return false;
	}

	/**
	 * returns the group's primary ID
	 * @param string $dn
	 * @return string|bool
	 */
	public function getGroupPrimaryGroupID($dn) {
		return $this->getEntryGroupID($dn, 'primaryGroupToken');
	}

	/**
	 * returns the user's primary group ID
	 * @param string $dn
	 * @return string|bool
	 */
	public function getUserPrimaryGroupIDs($dn) {
		$primaryGroupID = false;
		if($this->access->connection->hasPrimaryGroups) {
			$primaryGroupID = $this->getEntryGroupID($dn, 'primaryGroupID');
			if($primaryGroupID === false) {
				$this->access->connection->hasPrimaryGroups = false;
			}
		}
		return $primaryGroupID;
	}

	/**
	 * returns a filter for a "users in primary group" search or count operation
	 *
	 * @param string $groupDN
	 * @param string $search
	 * @return string
	 * @throws \Exception
	 */
	private function prepareFilterForUsersInPrimaryGroup($groupDN, $search = '') {
		$groupID = $this->getGroupPrimaryGroupID($groupDN);
		if($groupID === false) {
			throw new \Exception('Not a valid group');
		}

		$filterParts = [];
		$filterParts[] = $this->access->getFilterForUserCount();
		if ($search !== '') {
			$filterParts[] = $this->access->getFilterPartForUserSearch($search);
		}
		$filterParts[] = 'primaryGroupID=' . $groupID;

		return $this->access->combineFilterWithAnd($filterParts);
	}

	/**
	 * returns a list of users that have the given group as primary group
	 *
	 * @param string $groupDN
	 * @param string $search
	 * @param int $limit
	 * @param int $offset
	 * @return string[]
	 */
	public function getUsersInPrimaryGroup($groupDN, $search = '', $limit = -1, $offset = 0) {
		try {
			$filter = $this->prepareFilterForUsersInPrimaryGroup($groupDN, $search);
			$users = $this->access->fetchListOfUsers(
				$filter,
				array($this->access->connection->ldapUserDisplayName, 'dn'),
				$limit,
				$offset
			);
			return $this->access->nextcloudUserNames($users);
		} catch (\Exception $e) {
			return array();
		}
	}

	/**
	 * returns the number of users that have the given group as primary group
	 *
	 * @param string $groupDN
	 * @param string $search
	 * @param int $limit
	 * @param int $offset
	 * @return int
	 */
	public function countUsersInPrimaryGroup($groupDN, $search = '', $limit = -1, $offset = 0) {
		try {
			$filter = $this->prepareFilterForUsersInPrimaryGroup($groupDN, $search);
			$users = $this->access->countUsers($filter, array('dn'), $limit, $offset);
			return (int)$users;
		} catch (\Exception $e) {
			return 0;
		}
	}

	/**
	 * gets the primary group of a user
	 * @param string $dn
	 * @return string
	 */
	public function getUserPrimaryGroup($dn) {
		$groupID = $this->getUserPrimaryGroupIDs($dn);
		if($groupID !== false) {
			$groupName = $this->primaryGroupID2Name($groupID, $dn);
			if($groupName !== false) {
				return $groupName;
			}
		}

		return false;
	}

	/**
	 * Get all groups a user belongs to
	 * @param string $uid Name of the user
	 * @return array with group names
	 *
	 * This function fetches all groups a user belongs to. It does not check
	 * if the user exists at all.
	 *
	 * This function includes groups based on dynamic group membership.
	 */
	public function getUserGroups($uid) {
		if(!$this->enabled) {
			return array();
		}
		$cacheKey = 'getUserGroups'.$uid;
		$userGroups = $this->access->connection->getFromCache($cacheKey);
		if(!is_null($userGroups)) {
			return $userGroups;
		}
		$userDN = $this->access->username2dn($uid);
		if(!$userDN) {
			$this->access->connection->writeToCache($cacheKey, array());
			return array();
		}

		$groups = [];
		$primaryGroup = $this->getUserPrimaryGroup($userDN);
		$gidGroupName = $this->getUserGroupByGid($userDN);

		$dynamicGroupMemberURL = strtolower($this->access->connection->ldapDynamicGroupMemberURL);

		if (!empty($dynamicGroupMemberURL)) {
			// look through dynamic groups to add them to the result array if needed
			$groupsToMatch = $this->access->fetchListOfGroups(
				$this->access->connection->ldapGroupFilter,array('dn',$dynamicGroupMemberURL));
			foreach($groupsToMatch as $dynamicGroup) {
				if (!array_key_exists($dynamicGroupMemberURL, $dynamicGroup)) {
					continue;
				}
				$pos = strpos($dynamicGroup[$dynamicGroupMemberURL][0], '(');
				if ($pos !== false) {
					$memberUrlFilter = substr($dynamicGroup[$dynamicGroupMemberURL][0],$pos);
					// apply filter via ldap search to see if this user is in this
					// dynamic group
					$userMatch = $this->access->readAttribute(
						$userDN,
						$this->access->connection->ldapUserDisplayName,
						$memberUrlFilter
					);
					if ($userMatch !== false) {
						// match found so this user is in this group
						$groupName = $this->access->dn2groupname($dynamicGroup['dn'][0]);
						if(is_string($groupName)) {
							// be sure to never return false if the dn could not be
							// resolved to a name, for whatever reason.
							$groups[] = $groupName;
						}
					}
				} else {
					\OCP\Util::writeLog('user_ldap', 'No search filter found on member url '.
						'of group ' . print_r($dynamicGroup, true), ILogger::DEBUG);
				}
			}
		}

		// if possible, read out membership via memberOf. It's far faster than
		// performing a search, which still is a fallback later.
		// memberof doesn't support memberuid, so skip it here.
		if((int)$this->access->connection->hasMemberOfFilterSupport === 1
			&& (int)$this->access->connection->useMemberOfToDetectMembership === 1
		    && strtolower($this->access->connection->ldapGroupMemberAssocAttr) !== 'memberuid'
		    ) {
			$groupDNs = $this->_getGroupDNsFromMemberOf($userDN);
			if (is_array($groupDNs)) {
				foreach ($groupDNs as $dn) {
					$groupName = $this->access->dn2groupname($dn);
					if(is_string($groupName)) {
						// be sure to never return false if the dn could not be
						// resolved to a name, for whatever reason.
						$groups[] = $groupName;
					}
				}
			}

			if($primaryGroup !== false) {
				$groups[] = $primaryGroup;
			}
			if($gidGroupName !== false) {
				$groups[] = $gidGroupName;
			}
			$this->access->connection->writeToCache($cacheKey, $groups);
			return $groups;
		}

		//uniqueMember takes DN, memberuid the uid, so we need to distinguish
		if((strtolower($this->access->connection->ldapGroupMemberAssocAttr) === 'uniquemember')
			|| (strtolower($this->access->connection->ldapGroupMemberAssocAttr) === 'member')
		) {
			$uid = $userDN;
		} else if(strtolower($this->access->connection->ldapGroupMemberAssocAttr) === 'memberuid') {
			$result = $this->access->readAttribute($userDN, 'uid');
			if ($result === false) {
				\OCP\Util::writeLog('user_ldap', 'No uid attribute found for DN ' . $userDN . ' on '.
					$this->access->connection->ldapHost, ILogger::DEBUG);
				$uid = false;
			} else {
				$uid = $result[0];
			}
		} else {
			// just in case
			$uid = $userDN;
		}

		if($uid !== false) {
			if (isset($this->cachedGroupsByMember[$uid])) {
				$groups = array_merge($groups, $this->cachedGroupsByMember[$uid]);
			} else {
				$groupsByMember = array_values($this->getGroupsByMember($uid));
				$groupsByMember = $this->access->nextcloudGroupNames($groupsByMember);
				$this->cachedGroupsByMember[$uid] = $groupsByMember;
				$groups = array_merge($groups, $groupsByMember);
			}
		}

		if($primaryGroup !== false) {
			$groups[] = $primaryGroup;
		}
		if($gidGroupName !== false) {
			$groups[] = $gidGroupName;
		}

		$groups = array_unique($groups, SORT_LOCALE_STRING);
		$this->access->connection->writeToCache($cacheKey, $groups);

		return $groups;
	}

	/**
	 * @param string $dn
	 * @param array|null &$seen
	 * @return array
	 */
	private function getGroupsByMember($dn, &$seen = null) {
		if ($seen === null) {
			$seen = [];
		}
		if (array_key_exists($dn, $seen)) {
			// avoid loops
			return [];
		}
		$allGroups = [];
		$seen[$dn] = true;
		$filter = $this->access->connection->ldapGroupMemberAssocAttr.'='.$dn;
		$groups = $this->access->fetchListOfGroups($filter,
			[$this->access->connection->ldapGroupDisplayName, 'dn']);
		if (is_array($groups)) {
			$fetcher = function ($dn, &$seen) {
				if(is_array($dn) && isset($dn['dn'][0])) {
					$dn = $dn['dn'][0];
				}
				return $this->getGroupsByMember($dn, $seen);
			};
			$allGroups = $this->walkNestedGroups($dn, $fetcher, $groups);
		}
		$visibleGroups = $this->access->groupsMatchFilter(array_keys($allGroups));
		return array_intersect_key($allGroups, array_flip($visibleGroups));
	}

	/**
	 * get a list of all users in a group
	 *
	 * @param string $gid
	 * @param string $search
	 * @param int $limit
	 * @param int $offset
	 * @return array with user ids
	 * @throws \Exception
	 */
	public function usersInGroup($gid, $search = '', $limit = -1, $offset = 0) {
		if(!$this->enabled) {
			return array();
		}
		if(!$this->groupExists($gid)) {
			return array();
		}
		$search = $this->access->escapeFilterPart($search, true);
		$cacheKey = 'usersInGroup-'.$gid.'-'.$search.'-'.$limit.'-'.$offset;
		// check for cache of the exact query
		$groupUsers = $this->access->connection->getFromCache($cacheKey);
		if(!is_null($groupUsers)) {
			return $groupUsers;
		}

		// check for cache of the query without limit and offset
		$groupUsers = $this->access->connection->getFromCache('usersInGroup-'.$gid.'-'.$search);
		if(!is_null($groupUsers)) {
			$groupUsers = array_slice($groupUsers, $offset, $limit);
			$this->access->connection->writeToCache($cacheKey, $groupUsers);
			return $groupUsers;
		}

		if($limit === -1) {
			$limit = null;
		}
		$groupDN = $this->access->groupname2dn($gid);
		if(!$groupDN) {
			// group couldn't be found, return empty resultset
			$this->access->connection->writeToCache($cacheKey, array());
			return array();
		}

		$primaryUsers = $this->getUsersInPrimaryGroup($groupDN, $search, $limit, $offset);
		$posixGroupUsers = $this->getUsersInGidNumber($groupDN, $search, $limit, $offset);
		$members = $this->_groupMembers($groupDN);
		if(!$members && empty($posixGroupUsers) && empty($primaryUsers)) {
			//in case users could not be retrieved, return empty result set
			$this->access->connection->writeToCache($cacheKey, []);
			return [];
		}

		$groupUsers = array();
		$isMemberUid = (strtolower($this->access->connection->ldapGroupMemberAssocAttr) === 'memberuid');
		$attrs = $this->access->userManager->getAttributes(true);
		foreach($members as $member) {
			if($isMemberUid) {
				//we got uids, need to get their DNs to 'translate' them to user names
				$filter = $this->access->combineFilterWithAnd(array(
					str_replace('%uid', trim($member), $this->access->connection->ldapLoginFilter),
					$this->access->combineFilterWithAnd([
						$this->access->getFilterPartForUserSearch($search),
						$this->access->connection->ldapUserFilter
					])
				));
				$ldap_users = $this->access->fetchListOfUsers($filter, $attrs, 1);
				if(count($ldap_users) < 1) {
					continue;
				}
				$groupUsers[] = $this->access->dn2username($ldap_users[0]['dn'][0]);
			} else {
				//we got DNs, check if we need to filter by search or we can give back all of them
				$uid = $this->access->dn2username($member);
				if(!$uid) {
					continue;
				}

				$cacheKey = 'userExistsOnLDAP' . $uid;
				$userExists = $this->access->connection->getFromCache($cacheKey);
				if($userExists === false) {
					continue;
				}
				if($userExists === null || $search !== '') {
					if (!$this->access->readAttribute($member,
						$this->access->connection->ldapUserDisplayName,
						$this->access->combineFilterWithAnd([
							$this->access->getFilterPartForUserSearch($search),
							$this->access->connection->ldapUserFilter
						])))
					{
						if($search === '') {
							$this->access->connection->writeToCache($cacheKey, false);
						}
						continue;
					}
					$this->access->connection->writeToCache($cacheKey, true);
				}
				$groupUsers[] = $uid;
			}
		}

		$groupUsers = array_unique(array_merge($groupUsers, $primaryUsers, $posixGroupUsers));
		natsort($groupUsers);
		$this->access->connection->writeToCache('usersInGroup-'.$gid.'-'.$search, $groupUsers);
		$groupUsers = array_slice($groupUsers, $offset, $limit);

		$this->access->connection->writeToCache($cacheKey, $groupUsers);

		return $groupUsers;
	}

	/**
	 * returns the number of users in a group, who match the search term
	 * @param string $gid the internal group name
	 * @param string $search optional, a search string
	 * @return int|bool
	 */
	public function countUsersInGroup($gid, $search = '') {
		if ($this->groupPluginManager->implementsActions(GroupInterface::COUNT_USERS)) {
			return $this->groupPluginManager->countUsersInGroup($gid, $search);
		}

		$cacheKey = 'countUsersInGroup-'.$gid.'-'.$search;
		if(!$this->enabled || !$this->groupExists($gid)) {
			return false;
		}
		$groupUsers = $this->access->connection->getFromCache($cacheKey);
		if(!is_null($groupUsers)) {
			return $groupUsers;
		}

		$groupDN = $this->access->groupname2dn($gid);
		if(!$groupDN) {
			// group couldn't be found, return empty result set
			$this->access->connection->writeToCache($cacheKey, false);
			return false;
		}

		$members = $this->_groupMembers($groupDN);
		$primaryUserCount = $this->countUsersInPrimaryGroup($groupDN, '');
		if(!$members && $primaryUserCount === 0) {
			//in case users could not be retrieved, return empty result set
			$this->access->connection->writeToCache($cacheKey, false);
			return false;
		}

		if ($search === '') {
			$groupUsers = count($members) + $primaryUserCount;
			$this->access->connection->writeToCache($cacheKey, $groupUsers);
			return $groupUsers;
		}
		$search = $this->access->escapeFilterPart($search, true);
		$isMemberUid =
			(strtolower($this->access->connection->ldapGroupMemberAssocAttr)
			=== 'memberuid');

		//we need to apply the search filter
		//alternatives that need to be checked:
		//a) get all users by search filter and array_intersect them
		//b) a, but only when less than 1k 10k ?k users like it is
		//c) put all DNs|uids in a LDAP filter, combine with the search string
		//   and let it count.
		//For now this is not important, because the only use of this method
		//does not supply a search string
		$groupUsers = array();
		foreach($members as $member) {
			if($isMemberUid) {
				//we got uids, need to get their DNs to 'translate' them to user names
				$filter = $this->access->combineFilterWithAnd(array(
					str_replace('%uid', $member, $this->access->connection->ldapLoginFilter),
					$this->access->getFilterPartForUserSearch($search)
				));
				$ldap_users = $this->access->fetchListOfUsers($filter, 'dn', 1);
				if(count($ldap_users) < 1) {
					continue;
				}
				$groupUsers[] = $this->access->dn2username($ldap_users[0]);
			} else {
				//we need to apply the search filter now
				if(!$this->access->readAttribute($member,
					$this->access->connection->ldapUserDisplayName,
					$this->access->getFilterPartForUserSearch($search))) {
					continue;
				}
				// dn2username will also check if the users belong to the allowed base
				if($ocname = $this->access->dn2username($member)) {
					$groupUsers[] = $ocname;
				}
			}
		}

		//and get users that have the group as primary
		$primaryUsers = $this->countUsersInPrimaryGroup($groupDN, $search);

		return count($groupUsers) + $primaryUsers;
	}

	/**
	 * get a list of all groups
	 *
	 * @param string $search
	 * @param $limit
	 * @param int $offset
	 * @return array with group names
	 *
	 * Returns a list with all groups (used by getGroups)
	 */
	protected function getGroupsChunk($search = '', $limit = -1, $offset = 0) {
		if(!$this->enabled) {
			return array();
		}
		$cacheKey = 'getGroups-'.$search.'-'.$limit.'-'.$offset;

		//Check cache before driving unnecessary searches
		\OCP\Util::writeLog('user_ldap', 'getGroups '.$cacheKey, ILogger::DEBUG);
		$ldap_groups = $this->access->connection->getFromCache($cacheKey);
		if(!is_null($ldap_groups)) {
			return $ldap_groups;
		}

		// if we'd pass -1 to LDAP search, we'd end up in a Protocol
		// error. With a limit of 0, we get 0 results. So we pass null.
		if($limit <= 0) {
			$limit = null;
		}
		$filter = $this->access->combineFilterWithAnd(array(
			$this->access->connection->ldapGroupFilter,
			$this->access->getFilterPartForGroupSearch($search)
		));
		\OCP\Util::writeLog('user_ldap', 'getGroups Filter '.$filter, ILogger::DEBUG);
		$ldap_groups = $this->access->fetchListOfGroups($filter,
				array($this->access->connection->ldapGroupDisplayName, 'dn'),
				$limit,
				$offset);
		$ldap_groups = $this->access->nextcloudGroupNames($ldap_groups);

		$this->access->connection->writeToCache($cacheKey, $ldap_groups);
		return $ldap_groups;
	}

	/**
	 * get a list of all groups using a paged search
	 *
	 * @param string $search
	 * @param int $limit
	 * @param int $offset
	 * @return array with group names
	 *
	 * Returns a list with all groups
	 * Uses a paged search if available to override a
	 * server side search limit.
	 * (active directory has a limit of 1000 by default)
	 */
	public function getGroups($search = '', $limit = -1, $offset = 0) {
		if(!$this->enabled) {
			return array();
		}
		$search = $this->access->escapeFilterPart($search, true);
		$pagingSize = (int)$this->access->connection->ldapPagingSize;
		if ($pagingSize <= 0) {
			return $this->getGroupsChunk($search, $limit, $offset);
		}
		$maxGroups = 100000; // limit max results (just for safety reasons)
		if ($limit > -1) {
		   $overallLimit = min($limit + $offset, $maxGroups);
		} else {
		   $overallLimit = $maxGroups;
		}
		$chunkOffset = $offset;
		$allGroups = array();
		while ($chunkOffset < $overallLimit) {
			$chunkLimit = min($pagingSize, $overallLimit - $chunkOffset);
			$ldapGroups = $this->getGroupsChunk($search, $chunkLimit, $chunkOffset);
			$nread = count($ldapGroups);
			\OCP\Util::writeLog('user_ldap', 'getGroups('.$search.'): read '.$nread.' at offset '.$chunkOffset.' (limit: '.$chunkLimit.')', ILogger::DEBUG);
			if ($nread) {
				$allGroups = array_merge($allGroups, $ldapGroups);
				$chunkOffset += $nread;
			}
			if ($nread < $chunkLimit) {
				break;
			}
		}
		return $allGroups;
	}

	/**
	 * @param string $group
	 * @return bool
	 */
	public function groupMatchesFilter($group) {
		return (strripos($group, $this->groupSearch) !== false);
	}

	/**
	 * check if a group exists
	 * @param string $gid
	 * @return bool
	 */
	public function groupExists($gid) {
		$groupExists = $this->access->connection->getFromCache('groupExists'.$gid);
		if(!is_null($groupExists)) {
			return (bool)$groupExists;
		}

		//getting dn, if false the group does not exist. If dn, it may be mapped
		//only, requires more checking.
		$dn = $this->access->groupname2dn($gid);
		if(!$dn) {
			$this->access->connection->writeToCache('groupExists'.$gid, false);
			return false;
		}

		//if group really still exists, we will be able to read its objectclass
		if(!is_array($this->access->readAttribute($dn, ''))) {
			$this->access->connection->writeToCache('groupExists'.$gid, false);
			return false;
		}

		$this->access->connection->writeToCache('groupExists'.$gid, true);
		return true;
	}

	/**
	* Check if backend implements actions
	* @param int $actions bitwise-or'ed actions
	* @return boolean
	*
	* Returns the supported actions as int to be
	* compared with GroupInterface::CREATE_GROUP etc.
	*/
	public function implementsActions($actions) {
		return (bool)((GroupInterface::COUNT_USERS |
				$this->groupPluginManager->getImplementedActions()) & $actions);
	}

	/**
	 * Return access for LDAP interaction.
	 * @return Access instance of Access for LDAP interaction
	 */
	public function getLDAPAccess($gid) {
		return $this->access;
	}

	/**
	 * create a group
	 * @param string $gid
	 * @return bool
	 * @throws \Exception
	 */
	public function createGroup($gid) {
		if ($this->groupPluginManager->implementsActions(GroupInterface::CREATE_GROUP)) {
			if ($dn = $this->groupPluginManager->createGroup($gid)) {
				//updates group mapping
				$uuid = $this->access->getUUID($dn, false);
				if(is_string($uuid)) {
					$this->access->mapAndAnnounceIfApplicable(
						$this->access->getGroupMapper(),
						$dn,
						$gid,
						$uuid,
						false
					);
<<<<<<< HEAD
					$this->access->connection->writeToCache("groupExists" . $gid, true);
=======
					$this->access->cacheGroupExists($gid);
>>>>>>> a0da3ea2
				}
			}
			return $dn != null;
		}
		throw new \Exception('Could not create group in LDAP backend.');
	}

	/**
	 * delete a group
	 * @param string $gid gid of the group to delete
	 * @return bool
	 * @throws \Exception
	 */
	public function deleteGroup($gid) {
		if ($this->groupPluginManager->implementsActions(GroupInterface::DELETE_GROUP)) {
			if ($ret = $this->groupPluginManager->deleteGroup($gid)) {
				#delete group in nextcloud internal db
				$this->access->getGroupMapper()->unmap($gid);
				$this->access->connection->writeToCache("groupExists".$gid, false);
			}
			return $ret;
		}
		throw new \Exception('Could not delete group in LDAP backend.');
	}

	/**
	 * Add a user to a group
	 * @param string $uid Name of the user to add to group
	 * @param string $gid Name of the group in which add the user
	 * @return bool
	 * @throws \Exception
	 */
	public function addToGroup($uid, $gid) {
		if ($this->groupPluginManager->implementsActions(GroupInterface::ADD_TO_GROUP)) {
			if ($ret = $this->groupPluginManager->addToGroup($uid, $gid)) {
				$this->access->connection->clearCache();
				unset($this->cachedGroupMembers[$gid]);
			}
			return $ret;
		}
		throw new \Exception('Could not add user to group in LDAP backend.');
	}

	/**
	 * Removes a user from a group
	 * @param string $uid Name of the user to remove from group
	 * @param string $gid Name of the group from which remove the user
	 * @return bool
	 * @throws \Exception
	 */
	public function removeFromGroup($uid, $gid) {
		if ($this->groupPluginManager->implementsActions(GroupInterface::REMOVE_FROM_GROUP)) {
			if ($ret = $this->groupPluginManager->removeFromGroup($uid, $gid)) {
				$this->access->connection->clearCache();
				unset($this->cachedGroupMembers[$gid]);
			}
			return $ret;
		}
		throw new \Exception('Could not remove user from group in LDAP backend.');
	}

	/**
	 * Gets group details
	 * @param string $gid Name of the group
	 * @return array | false
	 * @throws \Exception
	 */
	public function getGroupDetails($gid) {
		if ($this->groupPluginManager->implementsActions(GroupInterface::GROUP_DETAILS)) {
			return $this->groupPluginManager->getGroupDetails($gid);
		}
		throw new \Exception('Could not get group details in LDAP backend.');
	}

	/**
	 * Return LDAP connection resource from a cloned connection.
	 * The cloned connection needs to be closed manually.
	 * of the current access.
	 * @param string $gid
	 * @return resource of the LDAP connection
	 */
	public function getNewLDAPConnection($gid) {
		$connection = clone $this->access->getConnection();
		return $connection->getConnectionResource();
	}

}<|MERGE_RESOLUTION|>--- conflicted
+++ resolved
@@ -1165,11 +1165,7 @@
 						$uuid,
 						false
 					);
-<<<<<<< HEAD
-					$this->access->connection->writeToCache("groupExists" . $gid, true);
-=======
 					$this->access->cacheGroupExists($gid);
->>>>>>> a0da3ea2
 				}
 			}
 			return $dn != null;
