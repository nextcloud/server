--- conflicted
+++ resolved
@@ -343,7 +343,6 @@
 		$mapper->expects($this->once())
 			->method('unmap')
 			->with('uid');
-<<<<<<< HEAD
 
 		$this->access->expects($this->atLeastOnce())
 			->method('getUserMapper')
@@ -353,17 +352,6 @@
 			->method('invalidate')
 			->with('uid');
 
-=======
-
-		$this->access->expects($this->atLeastOnce())
-			->method('getUserMapper')
-			->willReturn($mapper);
-
-		$this->userManager->expects($this->once())
-			->method('invalidate')
-			->with('uid');
-
->>>>>>> a0da3ea2
 		$this->assertEquals(true, $this->backend->deleteUser('uid'));
 	}
 
