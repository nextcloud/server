{ "translations": {
    "Failed to clear the mappings." : "Fel vid rensning av mappningar",
    "Failed to delete the server configuration" : "Misslyckades med att radera serverinställningen",
    "Invalid configuration: Anonymous binding is not allowed." : "Ogiltig konfiguration: Anonym bindning är inte tillåten.",
    "Valid configuration, connection established!" : "Giltig konfiguration, anslutning upprättad!",
    "Valid configuration, but binding failed. Please check the server settings and credentials." : "Giltig konfiguration, men bindning misslyckades. Vänligen kontrollera uppgifter och serverinställningarna.",
    "Invalid configuration. Please have a look at the logs for further details." : "Ogiltig konfiguration. Vänligen undersök loggar för mer detaljer.",
    "No action specified" : "Ingen åtgärd har angetts",
    "No configuration specified" : "Ingen konfiguration har angetts",
    "No data specified" : "Inga data har angetts",
    " Could not set configuration %s" : "Kunde inte sätta inställning %s",
<<<<<<< HEAD
    "Action does not exist" : "Funktion existerar ej",
=======
    "Action does not exist" : "Åtgärd finns inte",
>>>>>>> a0da3ea2
    "Renewing …" : "Förnyar ...",
    "Very weak password" : "Väldigt svagt lösenord",
    "Weak password" : "Svagt lösenord",
    "So-so password" : "Mindre bra lösenord",
    "Good password" : "Bra lösenord",
    "Strong password" : "Starkt lösenord",
    "The Base DN appears to be wrong" : "Den grundläggande DN verkar vara fel",
    "Testing configuration…" : "Testar konfiguration...",
    "Configuration incorrect" : "Felaktig konfiguration",
    "Configuration incomplete" : "Konfiguration ofullständig",
    "Configuration OK" : "Konfigurationen är OK",
    "Select groups" : "Välj grupper",
    "Select object classes" : "Välj objekt-klasser",
    "Please check the credentials, they seem to be wrong." : "Vänligen kontrollera dina uppgifter, de verkar vara fel.",
    "Please specify the port, it could not be auto-detected." : "Vänligen ange porten, den kunde inte upptäckas automatiskt.",
    "Base DN could not be auto-detected, please revise credentials, host and port." : "Grundläggande DN kunde inte upptäckas automatiskt, vänligen dubbelkolla dina uppgifter, värd och port.",
    "Could not detect Base DN, please enter it manually." : "Kunde inte upptäcka Base DN, vänligen ange det manuellt.",
    "{nthServer}. Server" : "{nthServer}. Server",
    "No object found in the given Base DN. Please revise." : "Inget objekt funnet i den givna Base DN. Vänligen granska.",
    "More than 1,000 directory entries available." : "Mer än 1,000 katalogposter tillgängliga.",
    "_{objectsFound} entry available within the provided Base DN_::_{objectsFound} entries available within the provided Base DN_" : ["{objectsFound} post tillgänglig inom den medföljande Base DN","{objectsFound} poster tillgängliga inom den medföljande Base DN"],
    "An error occurred. Please check the Base DN, as well as connection settings and credentials." : "Ett fel uppstod. Vänligen kontrollera Base DN, och även anslutningsinställningar och referenser.",
    "Do you really want to delete the current Server Configuration?" : "Vill du verkligen radera den nuvarande serverinställningen?",
    "Confirm Deletion" : "Bekräfta radering",
    "Mappings cleared successfully!" : "Rensning av mappningar lyckades!",
    "Error while clearing the mappings." : "Fel uppstod under rensning av mappningar",
    "Anonymous bind is not allowed. Please provide a User DN and Password." : "Anonym bindning inte tillåten. Vänligen ange en användar-DN och lösenord.",
    "LDAP Operations error. Anonymous bind might not be allowed." : "LDAP Operations error. Anonym bindning kanske inte längre tillåts.",
    "Saving failed. Please make sure the database is in Operation. Reload before continuing." : "Sparandet misslyckades. Vänligen kontrollera att databasen är verksam. Uppdatera innan du fortsätter.",
    "Switching the mode will enable automatic LDAP queries. Depending on your LDAP size they may take a while. Do you still want to switch the mode?" : "Byte av läge kommer aktivera automatiska LDAP förfrågningar. Beroende på din LDAP storlek kan de ta ett tag. Vill du fortfarande ändra läge?",
    "Mode switch" : "Lägesändring",
    "Select attributes" : "Välj attribut",
    "User not found. Please check your login attributes and username. Effective filter (to copy-and-paste for command-line validation): <br/>" : "Användaren hittades inte. Vänligen kontrollera dina inloggningsattribut och användarnamn. Effektivt filter (för att kopiera och klistra in för kommandoradsvalidering): <br/>",
    "User found and settings verified." : "Användare hittad och inställnings bekräftade.",
    "Consider narrowing your search, as it encompassed many users, only the first one of whom will be able to log in." : "Överväg att specificera din sökning eftersom den resulterade i många användare och bara den första kommer att kunna logga in.",
    "An unspecified error occurred. Please check log and settings." : "Ett ospecificerat fel inträffade. Vänligen kontrollera loggen och inställningarna.",
    "The search filter is invalid, probably due to syntax issues like uneven number of opened and closed brackets. Please revise." : "Sökfiltret är ogiltigt, troligen på grund av syntaxproblem som ojämnt antal öppna och slutna klamrar. Vänligen granska.",
    "A connection error to LDAP / AD occurred, please check host, port and credentials." : "Ett anslutningsfel till LDAP / AD uppstod. Vänligen granska värd, port och inloggningsuppgifter.",
    "The \"%uid\" placeholder is missing. It will be replaced with the login name when querying LDAP / AD." : " \"%uid\"-platshållaren saknas. Den kommer bli ersatt med inloggningsnamn när LDAP / AD efterfrågas.",
    "Please provide a login name to test against" : "Vänligen ange ett inloggningsnamn att försöka ansluta med",
    "The group box was disabled, because the LDAP / AD server does not support memberOf." : "Grupplådan var inaktiverat eftersom LDAP/AD-servern inte stödjer memberOf.",
    "Password change rejected. Hint: " : "Lösenordsbyte nekad. Anledning/tips: ",
    "Please login with the new password" : "Vänligen logga in med det nya lösenordet",
    "LDAP User backend" : "LDAP användarbackend",
    "Your password will expire tomorrow." : "Ditt lösenord kommer att gå ut imorgon.",
    "Your password will expire today." : "Ditt lösenord kommer att gå ut idag.",
    "_Your password will expire within %n day._::_Your password will expire within %n days._" : ["Ditt lösenord kommer gå ut inom %n dag.","Ditt lösenord kommer gå ut inom %n dagar."],
    "LDAP / AD integration" : "LDAP / AD integration",
    "_%s group found_::_%s groups found_" : ["%s grupp hittad","%s grupper hittade"],
    "_%s user found_::_%s users found_" : ["%s användare hittad","%s användare hittade"],
    "Could not detect user display name attribute. Please specify it yourself in advanced LDAP settings." : "Kunde inte upptäcka ditt visningsnamnsattribut. Vänligen specificera det själv i avancerade inställningar för LDAP.",
    "Could not find the desired feature" : "Det gick inte hitta den önskade funktionen",
    "Invalid Host" : "Felaktig värd",
    "LDAP user and group backend" : "LDAP-användare och gruppbackend",
    "This application enables administrators to connect Nextcloud to an LDAP-based user directory." : "Den här applikationen gör det möjligt för administratörer att ansluta Nextcloud till en LDAP-baserad användarkatalog.",
    "This application enables administrators to connect Nextcloud to an LDAP-based user directory for authentication and provisioning users, groups and user attributes. Admins can configure this application to connect to one or more LDAP directories or Active Directories via an LDAP interface. Attributes such as user quota, email, avatar pictures, group memberships and more can be pulled into Nextcloud from a directory with the appropriate queries and filters.\n\nA user logs into Nextcloud with their LDAP or AD credentials, and is granted access based on an authentication request handled by the LDAP or AD server. Nextcloud does not store LDAP or AD passwords, rather these credentials are used to authenticate a user and then Nextcloud uses a session for the user ID. More information is available in the LDAP User and Group Backend documentation." : "Den här applikationen gör det möjligt för administratörer att ansluta Nextcloud till en LDAP-baserad användarkatalog för autentisering och provisioning av användare, grupper och användarattribut. Admins kan konfigurera den här applikationen för att ansluta till en eller flera LDAP-kataloger eller AD via ett LDAP-gränssnitt. Attribut som användarkvot, e-post, avatarbilder, gruppmedlemskap och mer kan hämtas in till Nextcloud från en katalog med relevanta frågor och filter.\n\nEn användare loggar in i Nextcloud med sina LDAP- eller AD-referenser, och beviljas åtkomst baserat på en autentiseringsbegäran som hanteras av LDAP- eller AD-servern. Nextcloud lagrar inte LDAP- eller AD-lösenord, utan dessa referenser används för att verifiera en användare och Nextcloud använder en session för användar-ID. Mer information finns i dokumentationen för LDAP User and Group Backend.",
    "Test Configuration" : "Testa konfigurationen",
    "Help" : "Hjälp",
    "Groups meeting these criteria are available in %s:" : "Grupper som uppfyller dessa kriterier finns i %s:",
    "Only these object classes:" : "Endast dessa objektklasser:",
    "Only from these groups:" : "Endast från dessa grupper:",
    "Search groups" : "Sökgrupper",
    "Available groups" : "Tillgängliga grupper",
    "Selected groups" : "Valda grupper",
    "Edit LDAP Query" : "Redigera LDAP-förfrågan",
    "LDAP Filter:" : "LDAP Filter:",
    "The filter specifies which LDAP groups shall have access to the %s instance." : "Filtret specificerar vilka LDAD-grupper som ska ha åtkomst till %s instans",
    "Verify settings and count the groups" : "Verifiera inställningar och räkna grupperna",
    "When logging in, %s will find the user based on the following attributes:" : "Vid inloggning, %s kan hitta användaren baserat på följande attribut:",
    "LDAP / AD Username:" : "LDAP / AD Användarnamn:",
    "Allows login against the LDAP / AD username, which is either \"uid\" or \"sAMAccountName\" and will be detected." : "Tillåter inloggning mot LDAP / AD-användarnamn, vilket är antingen \"uid\" eller \"sAMAccountName\" och kommer att upptäckas.",
    "LDAP / AD Email Address:" : "LDAP / AD E-postadress:",
    "Allows login against an email attribute. \"mail\" and \"mailPrimaryAddress\" allowed." : "Tillåter inloggning mot ett e-post-attribut. \"mail\" och \"mailPrimaryAddress\" tillåtna.",
    "Other Attributes:" : "Övriga attribut:",
    "Defines the filter to apply, when login is attempted. \"%%uid\" replaces the username in the login action. Example: \"uid=%%uid\"" : "Definierar filtret som ska appliceras vid inloggningsförsök. \"%%uid\" ersätter användarnamnet i inloggningshändelsen. Exempel: \"uid=%%uid\"",
    "Test Loginname" : "Testa inloggningsnamn",
    "Verify settings" : "Verifiera inställningar",
    "%s. Server:" : "%s. Server:",
    "Add a new configuration" : "Lägg till en ny konfiguration",
    "Copy current configuration into new directory binding" : "Kopiera nuvarande konfiguration till en ny katalogsammansättning",
    "Delete the current configuration" : "Radera nuvarande konfiguration",
    "Host" : "Server",
    "You can omit the protocol, unless you require SSL. If so, start with ldaps://" : "Du kan utelämna protokollen, om du inte kräver SSl. I såna fall, starta med ldaps://",
    "Port" : "Port",
    "Detect Port" : "Upptäck Port",
    "User DN" : "Användar-DN",
    "The DN of the client user with which the bind shall be done, e.g. uid=agent,dc=example,dc=com. For anonymous access, leave DN and Password empty." : "DN för klientanvändaren som bindningen ska göras, t.ex. uid=agent, dc=example, dc=com. För anonym åtkomst, lämna DN och lösenord tomma.",
    "Password" : "Lösenord",
    "For anonymous access, leave DN and Password empty." : "För anonym åtkomst, lämna DN och lösenord tomma.",
    "Save Credentials" : "Spara Uppgifter",
    "One Base DN per line" : "Ett start-DN per rad",
    "You can specify Base DN for users and groups in the Advanced tab" : "Du kan ange start-DN för användare och grupper under fliken Avancerat",
    "Detect Base DN" : "Upptäck bas-DN",
    "Test Base DN" : "Testa Bas-DN",
    "Avoids automatic LDAP requests. Better for bigger setups, but requires some LDAP knowledge." : "Undviker automatiska LDAP-förfrågningar. Bättre för större installationer, men kräver en del LDAP-kunskap.",
    "Manually enter LDAP filters (recommended for large directories)" : "Ange LDAP-filter manuellt (rekommenderat för stora kataloger)",
    "Listing and searching for users is constrained by these criteria:" : "Listning och sökning av användare är begränsade efter dessa kriterier:",
    "The most common object classes for users are organizationalPerson, person, user, and inetOrgPerson. If you are not sure which object class to select, please consult your directory admin." : "De mest vanliga objektklasserna för användare är organizationalPerson, person, user och inetOrgPerson. Om du inte är säker vilken objektklass som ska väljas, vänligen hör med din mappadministratör.",
    "The filter specifies which LDAP users shall have access to the %s instance." : "Filtret specificerar vilka LDAP-användare som skall ha åtkomst till %s instans",
    "Verify settings and count users" : "Verifiera inställningar och räkna användare",
    "Saving" : "Sparar",
    "Back" : "Tillbaka",
    "Continue" : "Fortsätt",
    "Please renew your password." : "Vänligen förnya ditt lösenord.",
    "An internal error occurred." : "Ett internt fel inträffade.",
    "Please try again or contact your administrator." : "Vänligen försök igen eller kontakta din administratör.",
    "Current password" : "Nuvarande lösenord",
    "New password" : "Nytt lösenord",
    "Renew password" : "Förnya lösenord",
    "Wrong password." : "Fel lösenord.",
    "Cancel" : "Avbryt",
    "Server" : "Server",
    "Users" : "Användare",
    "Login Attributes" : "Inloggningsattribut",
    "Groups" : "Grupper",
    "Expert" : "Expert",
    "Advanced" : "Avancerad",
    "<b>Warning:</b> The PHP LDAP module is not installed, the backend will not work. Please ask your system administrator to install it." : "<b>Varning:</b> PHP LDAP-modulen är inte installerad, backend kommer inte att fungera. Vänligen be din systemadministratör att installera den.",
    "Connection Settings" : "Uppkopplingsinställningar",
    "Configuration Active" : "Konfiguration aktiv",
    "When unchecked, this configuration will be skipped." : "Ifall denna är avbockad så kommer konfigurationen att skippas.",
    "Backup (Replica) Host" : "Säkerhetskopierings-värd (Replika)",
    "Give an optional backup host. It must be a replica of the main LDAP/AD server." : "Ange en valfri värd för säkerhetskopiering. Den måste vara en replika av den huvudsakliga LDAP/AD-servern",
    "Backup (Replica) Port" : "Säkerhetskopierings-port (Replika)",
    "Disable Main Server" : "Inaktivera huvudserver",
    "Only connect to the replica server." : "Anslut endast till replikaservern.",
    "Turn off SSL certificate validation." : "Stäng av verifiering av SSL-certifikat.",
    "Not recommended, use it for testing only! If connection only works with this option, import the LDAP server's SSL certificate in your %s server." : "Rekommenderas inte, använd endast för test! Om anslutningen bara fungerar med denna inställning behöver du importera LDAP-serverns SSL-certifikat till din %s server.",
    "Cache Time-To-Live" : "Cache Time-To-Live",
    "in seconds. A change empties the cache." : "i sekunder. En förändring tömmer cachen.",
    "Directory Settings" : "Mappinställningar",
    "User Display Name Field" : "Attribut för användarnamn",
    "The LDAP attribute to use to generate the user's display name." : "LDAP-attributet som ska användas för att generera användarens visningsnamn.",
    "2nd User Display Name Field" : "2:a Visningsnamns Fält",
    "Optional. An LDAP attribute to be added to the display name in brackets. Results in e.g. »John Doe (john.doe@example.org)«." : "Frivilligt. Ett LDAP-attribut att läggas till visningsnamnet i parentes. Resulterar i t.ex. »John Doe (john.doe@example.org)«.",
    "Base User Tree" : "Bas för användare i katalogtjänst",
    "One User Base DN per line" : "En användarstart-DN per rad",
    "User Search Attributes" : "Användarsökningsattribut",
    "Optional; one attribute per line" : "Valfritt; ett attribut per rad",
    "Group Display Name Field" : "Attribut för gruppnamn",
    "The LDAP attribute to use to generate the groups's display name." : "LDAP-attributet som ska användas för att generera gruppens visningsnamn.",
    "Base Group Tree" : "Bas för grupper i katalogtjänst",
    "One Group Base DN per line" : "En gruppstart-DN per rad",
    "Group Search Attributes" : "Gruppsökningsattribut",
    "Group-Member association" : "Attribut för gruppmedlemmar",
    "Dynamic Group Member URL" : "Dynamisk gruppmedlemswebbadress",
    "The LDAP attribute that on group objects contains an LDAP search URL that determines what objects belong to the group. (An empty setting disables dynamic group membership functionality.)" : "LDAP-attributen som på gruppobjekt innehåller en LDAP-sökwebbadress som bestämmer vilka objekt som tillhör gruppen. (En tom inställning inaktiverar funktionaliteten dynamisk gruppmedlemskap)",
    "Nested Groups" : "Undergrupper",
    "When switched on, groups that contain groups are supported. (Only works if the group member attribute contains DNs.)" : "När den är påslagen, stöds grupper som innehåller grupper. (Fungerar endast om gruppmedlemmens attribut innehåller DN.)",
    "Paging chunksize" : "\"Paging chunksize\"",
    "Chunksize used for paged LDAP searches that may return bulky results like user or group enumeration. (Setting it 0 disables paged LDAP searches in those situations.)" : "Klusterstorlek som används för paged LDAP-sökningar som kan komma att returnera skrymmande resultat som uppräknande av användare eller grupper. (Inställning av denna till 0 inaktiverar paged LDAP-sökningar i de situationerna)",
    "Enable LDAP password changes per user" : "Aktivera: Antal tillåtna lösenordsbyten för LDAP-användare",
    "Allow LDAP users to change their password and allow Super Administrators and Group Administrators to change the password of their LDAP users. Only works when access control policies are configured accordingly on the LDAP server. As passwords are sent in plaintext to the LDAP server, transport encryption must be used and password hashing should be configured on the LDAP server." : "Tillåt LDAP-användare att ändra sina lösenord och tillåt Superadministratörer och Gruppadministratörer att ändra lösenordet för sina LDAP-användare. Fungerar bara när policyer för åtkomstkontroll är konfigurerade därefter på LDAP-servern. Eftersom lösenord skickas i klartext till LDAP-servern måste transportkryptering användas och lösenordshashning bör vara konfigurerat på LDAP-servern.",
    "(New password is sent as plain text to LDAP)" : "(Nytt lösenord skickas som oformaterad text till LDAP)",
    "Default password policy DN" : "Standard för lösenordspolicy DN",
    "The DN of a default password policy that will be used for password expiry handling. Works only when LDAP password changes per user are enabled and is only supported by OpenLDAP. Leave empty to disable password expiry handling." : "DN av en standard för lösenordspolicy som kommer användas för utgångshantering av lösenord. Fungerar bara när LDAP-lösenord ändras per användare är aktiverat och stöds bara av OpenLDAP. Lämna tomt för att inaktivera utgångshantering av lösenord.",
    "Special Attributes" : "Specialattribut",
    "Quota Field" : "Fält för lagringsutrymme",
    "Leave empty for user's default quota. Otherwise, specify an LDAP/AD attribute." : "Lämna tomt för användarens utrymme enligt standard. Annars, specificera ett LDAP/AD-attribut.",
    "Quota Default" : "Standardutrymme för lagring",
    "Override default quota for LDAP users who do not have a quota set in the Quota Field." : "Skriv över standardutrymmet för LDAP-användare som inte har ett utrymme satt i Utrymmesfältet",
    "Email Field" : "E-postfält",
    "Set the user's email from their LDAP attribute. Leave it empty for default behaviour." : "Sätt användarens e-post från deras LDAP-attribut. Lämna tomt för standardbeteende.",
    "User Home Folder Naming Rule" : "Namnregel för hemkatalog",
    "Leave empty for username (default). Otherwise, specify an LDAP/AD attribute." : "Lämnas tomt för användarnamn (standard). Ange annars ett LDAP-/AD-attribut.",
    "\"$home\" Placeholder Field" : "\"$home\" Platshållare-fält",
    "$home in an external storage configuration will be replaced with the value of the specified attribute" : "$home i en extern lagringskonfiguration kommer ersättas med värdet av det angivna attributet",
    "Internal Username" : "Internt användarnamn",
    "By default the internal username will be created from the UUID attribute. It makes sure that the username is unique and characters do not need to be converted. The internal username has the restriction that only these characters are allowed: [ a-zA-Z0-9_.@- ].  Other characters are replaced with their ASCII correspondence or simply omitted. On collisions a number will be added/increased. The internal username is used to identify a user internally. It is also the default name for the user home folder. It is also a part of remote URLs, for instance for all *DAV services. With this setting, the default behavior can be overridden. Leave it empty for default behavior. Changes will have effect only on newly mapped (added) LDAP users." : "Som standard kommer de interna användarnamnen skapas från UUID-attributen. Det säkerställer att användarnamnet är unikt och att tecken inte behöver konverteras. Det interna användarnamnet har begränsningen att bara dessa tecken tillåts: [ a-zA-Z0-9_.@- ].  Andra tecken kommer att ersättas med deras korresponderande ASCII-kod eller utelämnas. Vid kollisioner kommer ett nummer läggas till/ökas. Det interna användarnamnet används för att identifiera en användare internt. Det är också standardnamnet för användarens hemmapp. Det är också en del av externa webbadresser, till exempel för alla *DAV-tjänster. Med denna inställning, kan standardbeteendet bli överskrivet. Lämna det tomt för standardbeteende. Ändringar kommer att bara gälla för nya mappningar (tillagda) LDAP-användare.",
    "Internal Username Attribute:" : "Internt användarnamnsattribut:",
    "Override UUID detection" : "Åsidosätt UUID-detektion",
    "By default, the UUID attribute is automatically detected. The UUID attribute is used to doubtlessly identify LDAP users and groups. Also, the internal username will be created based on the UUID, if not specified otherwise above. You can override the setting and pass an attribute of your choice. You must make sure that the attribute of your choice can be fetched for both users and groups and it is unique. Leave it empty for default behavior. Changes will have effect only on newly mapped (added) LDAP users and groups." : "Som standard upptäcker ownCloud automatiskt UUID-attributet. Det UUID-attributet används för att utan tvivel identifiera LDAP-användare och grupper. Dessutom kommer interna användarnamn skapas baserat på detta UUID, om inte annat anges ovan. Du kan åsidosätta inställningen och passera ett attribut som du själv väljer. Du måste se till att attributet som du väljer kan hämtas för både användare och grupper och att det är unikt. Lämna det tomt för standard beteende. Förändringar kommer endast att påverka nyligen mappade (tillagda) LDAP-användare och grupper.",
    "UUID Attribute for Users:" : "UUID-attribut för användare:",
    "UUID Attribute for Groups:" : "UUID-attribut för grupper:",
    "Username-LDAP User Mapping" : "Användarnamn-LDAP användarmappning",
    "Usernames are used to store and assign metadata. In order to precisely identify and recognize users, each LDAP user will have an internal username. This requires a mapping from username to LDAP user. The created username is mapped to the UUID of the LDAP user. Additionally the DN is cached as well to reduce LDAP interaction, but it is not used for identification. If the DN changes, the changes will be found. The internal username is used all over. Clearing the mappings will have leftovers everywhere. Clearing the mappings is not configuration sensitive, it affects all LDAP configurations! Never clear the mappings in a production environment, only in a testing or experimental stage." : "Användarnamn används för att lagra och tilldela metadata. För att exakt identifiera användare har varje LDAP-användare ett internt användarnamn. Detta kräver en mappning från användarnamn till LDAP-användare. Det skapade användarnamnet är mappat till UUID för LDAP-användaren. Dessutom cachas DN för att minska LDAP-interaktion, men den används inte för identifiering. Om DN ändras kommer ändringarna att hittas. Det interna användarnamnet används på nytt. Att rensa mappningarna kommer att ha rester överallt. Att rensa mappningarna är inte konfigurationskänsligt, det påverkar alla LDAP-konfigurationer! Rensa aldrig mappningarna i en produktionsmiljö, bara i en test- eller experimentfas.",
    "Clear Username-LDAP User Mapping" : "Rensa användarnamn-LDAP användarmappning",
    "Clear Groupname-LDAP Group Mapping" : "Rensa gruppnamn-LDAP gruppmappning",
    "Leave empty for user name (default). Otherwise, specify an LDAP/AD attribute." : "Lämnas tomt för användarnamn (standard). Ange annars ett LDAP-/AD-attribut."
},"pluralForm" :"nplurals=2; plural=(n != 1);"
}<|MERGE_RESOLUTION|>--- conflicted
+++ resolved
@@ -9,11 +9,7 @@
     "No configuration specified" : "Ingen konfiguration har angetts",
     "No data specified" : "Inga data har angetts",
     " Could not set configuration %s" : "Kunde inte sätta inställning %s",
-<<<<<<< HEAD
-    "Action does not exist" : "Funktion existerar ej",
-=======
     "Action does not exist" : "Åtgärd finns inte",
->>>>>>> a0da3ea2
     "Renewing …" : "Förnyar ...",
     "Very weak password" : "Väldigt svagt lösenord",
     "Weak password" : "Svagt lösenord",
