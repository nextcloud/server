--- conflicted
+++ resolved
@@ -233,20 +233,6 @@
 
 			// Disallow localhost and local network
 			if ($host === 'localhost' || substr($host, -6) === '.local' || substr($host, -10) === '.localhost') {
-<<<<<<< HEAD
-				$this->logger->warning("Subscription $subscriptionId was not refreshed because it violates local access rules");
-				return null;
-			}
-
-			// Disallow hostname only
-			if (substr_count($host, '.') === 0) {
-				$this->logger->warning("Subscription $subscriptionId was not refreshed because it violates local access rules");
-				return null;
-			}
-
-			if ((bool)filter_var($host, FILTER_VALIDATE_IP) && !filter_var($host, FILTER_VALIDATE_IP, FILTER_FLAG_NO_PRIV_RANGE | FILTER_FLAG_NO_RES_RANGE)) {
-=======
->>>>>>> a0da3ea2
 				$this->logger->warning("Subscription $subscriptionId was not refreshed because it violates local access rules");
 				return null;
 			}
