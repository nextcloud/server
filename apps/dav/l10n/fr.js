--- conflicted
+++ resolved
@@ -55,10 +55,7 @@
     "_%n day_::_%n days_" : ["%n jour","%n jours"],
     "_%n hour_::_%n hours_" : ["%n heure","%n heures"],
     "_%n minute_::_%n minutes_" : ["%n minute","%n minutes"],
-<<<<<<< HEAD
-=======
     "%s (in %s)" : "%s(parmi %s)",
->>>>>>> a0da3ea2
     "%s (%s ago)" : "%s (il y a %s)",
     "Calendar: %s" : "Agenda: %s",
     "Date: %s" : "Date: %s",
