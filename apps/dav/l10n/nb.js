OC.L10N.register(
    "dav",
    {
    "Calendar" : "Kalender",
    "Todos" : "Gjøremål",
    "Personal" : "Personlig",
    "{actor} created calendar {calendar}" : "{actor} opprettet kalenderen {calendar}",
    "You created calendar {calendar}" : "Du opprettet kalenderen {calendar}",
    "{actor} deleted calendar {calendar}" : "{actor} slettet kalenderen {calendar}",
    "You deleted calendar {calendar}" : "Du slettet kalenderen {calendar}",
    "{actor} updated calendar {calendar}" : "{actor} oppdaterte kalenderen {calendar}",
    "You updated calendar {calendar}" : "Du oppdaterte kalenderen {calendar}",
    "You shared calendar {calendar} as public link" : "Du delte kalenderen {calendar} som offentlig lenke",
    "You removed public link for calendar {calendar}" : "Du fjernet offentlig lenke for kalenderen {calendar}",
    "{actor} shared calendar {calendar} with you" : "{actor} delte kalenderen {calendar} med deg",
    "You shared calendar {calendar} with {user}" : "Du delte kalenderen {calendar} med {user}",
    "{actor} shared calendar {calendar} with {user}" : "{actor} delte kalenderen {calendar} med {user}",
    "{actor} unshared calendar {calendar} from you" : "{actor} opphevde delingen av kalenderen {calendar} med deg",
    "You unshared calendar {calendar} from {user}" : "Du opphevde delingen av kalender {calendar} med {user}",
    "{actor} unshared calendar {calendar} from {user}" : "{actor} opphevde delingen av kalender {calendar} med {user}",
    "{actor} unshared calendar {calendar} from themselves" : "{actor} opphevde delingen av kalender {calendar} med seg selv",
    "You shared calendar {calendar} with group {group}" : "Du delte kalender {calendar} med gruppe {group}",
    "{actor} shared calendar {calendar} with group {group}" : "{actor} delte kalenderen {calendar} med gruppe {group}",
    "You unshared calendar {calendar} from group {group}" : "Du opphevde deling av kalenderen {calendar} med gruppe {group}",
    "{actor} unshared calendar {calendar} from group {group}" : "{actor} opphevde deling av kalenderen {calendar} med gruppe {group}",
    "{actor} created event {event} in calendar {calendar}" : "{actor} opprettet en hendelse {event} i kalenderen {calendar}",
    "You created event {event} in calendar {calendar}" : "Du opprettet en hendelse {event} i kalenderen {calendar}",
    "{actor} deleted event {event} from calendar {calendar}" : "{actor} slettet hendelsen {event} fra kalenderen {calendar}",
    "You deleted event {event} from calendar {calendar}" : "Du slettet hendelsen {event} fra kalenderen {calendar}",
    "{actor} updated event {event} in calendar {calendar}" : "{actor} oppdaterte hendelsen {event} i kalenderen {calendar}",
    "You updated event {event} in calendar {calendar}" : "Du oppdaterte hendelsen {event} i kalenderen {calendar}",
    "Busy" : "Opptatt",
    "{actor} created todo {todo} in list {calendar}" : "{actor} opprettet en oppgaven {todo} i listen {calendar}",
    "You created todo {todo} in list {calendar}" : "Du opprettet en oppgave {todo} i listen {calendar}",
    "{actor} deleted todo {todo} from list {calendar}" : "{actor} slettet gjøremålet {todo} fra listen {calendar}",
    "You deleted todo {todo} from list {calendar}" : "Du slettet gjøremålet {todo} fra listen {calendar}",
    "{actor} updated todo {todo} in list {calendar}" : "{actor} oppdaterte gjøremålet {todo} i listen {calendar}",
    "You updated todo {todo} in list {calendar}" : "Du oppdaterte gjøremålet {todo} i listen {calendar}",
    "{actor} solved todo {todo} in list {calendar}" : "{actor} ferdigstilte gjøremålet {todo} i listen {calendar}",
    "You solved todo {todo} in list {calendar}" : "Du ferdigstilte gjøremålet {todo} i listen {calendar}",
    "{actor} reopened todo {todo} in list {calendar}" : "{actor} gjenåpnet gjøremålet {todo} i listen {calendar}",
    "You reopened todo {todo} in list {calendar}" : "Du gjenåpnet oppgaven {todo} i listen {calendar}",
    "A <strong>calendar</strong> was modified" : "En <strong>kalender</strong> ble endret",
    "A calendar <strong>event</strong> was modified" : "En kalender <strong>hendelse</strong> ble endret",
    "A calendar <strong>todo</strong> was modified" : "En kalende <strong>gjøremål</strong> ble endret",
    "Contact birthdays" : "Kontakters fødelsdag",
    "Where:" : "Hvor:",
    "Description:" : "Beskrivelse:",
<<<<<<< HEAD
=======
    "%1$s via %2$s" : "%1$s via %2$s",
>>>>>>> a0da3ea2
    "Invitation canceled" : "Invitasjon tilbakekalt",
    "Hello %s," : "Hei %s,",
    "Invitation updated" : "Invitasjon oppdatert",
    "When:" : "Når:",
    "Link:" : "Lenke:",
    "Accept" : "Aksepter",
    "Decline" : "Avslå",
    "Contacts" : "Kontakter",
    "WebDAV" : "WebDAV",
    "Tentative" : "Foreløpig",
    "Save" : "Lagre",
    "Calendar server" : "Kalenderserver",
    "Also install the {calendarappstoreopen}Calendar app{linkclose}, or {calendardocopen}connect your desktop & mobile for syncing ↗{linkclose}." : "Installer også {calendarappstoreopen} Kalender-appen {linkclose}, eller {calendardocopen} knytt datamaskinen og mobilen din for synkronisering ↗{linkclose}.",
    "Send invitations to attendees" : "Send invitasjoner til oppmøtte",
    "Please make sure to properly set up {emailopen}the email server{linkclose}." : "Vennligst sørg for å sette opp {emailopen}e-postinnstillingene{linkclose} på riktig måte.",
    "Automatically generate a birthday calendar" : "Lag fødelsdagskalender automatisk",
    "Birthday calendars will be generated by a background job." : "Fødselsdagskalender lages automatisk av en bakgrunnsjobb.",
    "Hence they will not be available immediately after enabling but will show up after some time." : "Derav vil de ikke være tilgjengelige umiddelbart etter at du har skrudd dem på, men vil vises etter en stund.",
    "Technical details" : "Tekniske detaljer",
    "Remote Address: %s" : "Ekstern adresse: %s",
    "Request ID: %s" : "Forespørsel ID: %s"
},
"nplurals=2; plural=(n != 1);");<|MERGE_RESOLUTION|>--- conflicted
+++ resolved
@@ -46,10 +46,7 @@
     "Contact birthdays" : "Kontakters fødelsdag",
     "Where:" : "Hvor:",
     "Description:" : "Beskrivelse:",
-<<<<<<< HEAD
-=======
     "%1$s via %2$s" : "%1$s via %2$s",
->>>>>>> a0da3ea2
     "Invitation canceled" : "Invitasjon tilbakekalt",
     "Hello %s," : "Hei %s,",
     "Invitation updated" : "Invitasjon oppdatert",
