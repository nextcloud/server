--- conflicted
+++ resolved
@@ -29,17 +29,10 @@
 // between betas, final and RCs. This is _not_ the public version number. Reset minor/patchlevel
 // when updating major/minor version number.
 
-<<<<<<< HEAD
-$OC_Version = array(16, 0, 4, 1);
-
-// The human readable string
-$OC_VersionString = '16.0.4';
-=======
 $OC_Version = array(16, 0, 11, 1);
 
 // The human readable string
 $OC_VersionString = '16.0.11';
->>>>>>> a0da3ea2
 
 $OC_VersionCanBeUpgradedFrom = [
 	'nextcloud' => [
