--- conflicted
+++ resolved
@@ -7,71 +7,6 @@
 var UserList = {
     useUndo:true,
 
-<<<<<<< HEAD
-	add:function(username, groups, subadmin, quota, sort) {
-		var tr = $('tbody tr').first().clone();
-		tr.attr('data-uid', username);
-		tr.find('td.name').text(username);
-		var groupsSelect = $('<select multiple="multiple" class="groupsselect" data-placehoder="Groups" title="Groups"></select>').attr('data-username', username).attr('data-user-groups', groups);
-		tr.find('td.groups').empty();
-		if (tr.find('td.subadmins').length > 0) {
-			var subadminSelect = $('<select multiple="multiple" class="subadminsselect" data-placehoder="subadmins" title="' + t('files', 'Group Admin') + '">').attr('data-username', username).attr('data-user-groups', groups).attr('data-subadmin', subadmin);
-			tr.find('td.subadmins').empty();
-		}
-		var allGroups = String($('#content table').attr('data-groups')).split(', ');
-		$.each(allGroups, function(i, group) {
-			groupsSelect.append($('<option value="'+group+'">'+group+'</option>'));
-			if (typeof subadminSelect !== 'undefined' && group != 'admin') {
-				subadminSelect.append($('<option value="'+group+'">'+group+'</option>'));
-			}
-		});
-		tr.find('td.groups').append(groupsSelect);
-		UserList.applyMultiplySelect(groupsSelect);
-		if (tr.find('td.subadmins').length > 0) {
-			tr.find('td.subadmins').append(subadminSelect);
-			UserList.applyMultiplySelect(subadminSelect);
-		}
-		if (tr.find('td.remove img').length == 0 && OC.currentUser != username) {
-			var rm_img = $('<img>', {
-				class: 'svg action',
-				src: OC.imagePath('core','actions/delete'),
-				alt: t('settings','Delete'),
-				title: t('settings','Delete')
-			});
-			var rm_link = $('<a>', { class: 'action delete', href: '#'}).append(rm_img);
-			tr.find('td.remove').append(rm_link);
-		} else if (OC.currentUser == username) {
-			tr.find('td.remove a').remove();
-		}
-		var quotaSelect = tr.find('select.quota-user');
-		if (quota == 'default') {
-			quotaSelect.find('option').attr('selected', null);
-			quotaSelect.find('option').first().attr('selected', 'selected');
-			quotaSelect.data('previous', 'default');
-		} else {
-			if (quotaSelect.find('option[value="'+quota+'"]').length > 0) {
-				quotaSelect.find('option[value="'+quota+'"]').attr('selected', 'selected');
-			} else {
-				quotaSelect.append('<option value="'+quota+'" selected="selected">'+quota+'</option>');
-			}
-		}
-		var added = false;
-		if (sort) {
-			username = username.toLowerCase();
-			$('tbody tr').each(function() {
-				if (username < $(this).attr('data-uid').toLowerCase()) {
-					$(tr).insertBefore($(this));
-					added = true;
-					return false;
-				}
-			});
-		} 
-		if (!added) {
-			$(tr).appendTo('tbody');
-		}
-		return tr;
-	},
-=======
     /**
      * @brief Initiate user deletion process in UI
      * @param string uid the user ID to be deleted
@@ -86,7 +21,6 @@
             UserList.finishDelete(null);
         }
         UserList.deleteUid = uid;
->>>>>>> 166da88b
 
         // Set undo flag
         UserList.deleteCanceled = false;
