--- conflicted
+++ resolved
@@ -68,11 +68,7 @@
 
 	protected function getInstance() {
 		$config = \OC::$server->getConfig()->getSystemValue('objectstore');
-<<<<<<< HEAD
-		if (!is_array($config) || $config['class'] !== '\\OC\\Files\\ObjectStore\\S3') {
-=======
 		if (!is_array($config) || $config['class'] !== S3::class) {
->>>>>>> a7aa200c
 			$this->markTestSkipped('objectstore not configured for s3');
 		}
 
@@ -80,11 +76,8 @@
 	}
 
 	public function testUploadNonSeekable() {
-<<<<<<< HEAD
-=======
 		$this->cleanupAfter('multiparttest');
 
->>>>>>> a7aa200c
 		$s3 = $this->getInstance();
 
 		$s3->writeObject('multiparttest', NonSeekableStream::wrap(fopen(__FILE__, 'r')));
