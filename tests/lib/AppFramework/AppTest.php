--- conflicted
+++ resolved
@@ -1,226 +1,221 @@
-<?php
-
-/**
- * SPDX-FileCopyrightText: 2016-2024 Nextcloud GmbH and Nextcloud contributors
- * SPDX-FileCopyrightText: 2016 ownCloud, Inc.
- * SPDX-License-Identifier: AGPL-3.0-or-later
- */
-
-namespace Test\AppFramework;
-
-use OC\AppFramework\App;
-use OC\AppFramework\Http\Dispatcher;
-use OCP\AppFramework\Controller;
-use OCP\AppFramework\Http;
-use OCP\AppFramework\Http\Response;
-
-function rrmdir($directory) {
-	$files = array_diff(scandir($directory), ['.','..']);
-	foreach ($files as $file) {
-		if (is_dir($directory . '/' . $file)) {
-			rrmdir($directory . '/' . $file);
-		} else {
-			unlink($directory . '/' . $file);
-		}
-	}
-	return rmdir($directory);
-}
-
-
-class AppTest extends \Test\TestCase {
-	private $container;
-	private $io;
-	private $api;
-	private $controller;
-	private $dispatcher;
-	private $params;
-	private $headers;
-	private $output;
-	private $controllerName;
-	private $controllerMethod;
-	private $appPath;
-
-	protected function setUp(): void {
-		parent::setUp();
-
-		$this->container = new \OC\AppFramework\DependencyInjection\DIContainer('test', []);
-		$this->controller = $this->createMock(Controller::class);
-		$this->dispatcher = $this->createMock(Dispatcher::class);
-		$this->io = $this->createMock(Http\IOutput::class);
-
-		$this->headers = ['key' => 'value'];
-		$this->output = 'hi';
-		$this->controllerName = 'Controller';
-		$this->controllerMethod = 'method';
-
-		$this->container[$this->controllerName] = $this->controller;
-		$this->container['Dispatcher'] = $this->dispatcher;
-		$this->container[\OCP\AppFramework\Http\IOutput::class] = $this->io;
-		$this->container['urlParams'] = ['_route' => 'not-profiler'];
-
-		$this->appPath = __DIR__ . '/../../../apps/namespacetestapp';
-		$infoXmlPath = $this->appPath . '/appinfo/info.xml';
-		mkdir($this->appPath . '/appinfo', 0777, true);
-
-		$xml = '<?xml version="1.0" encoding="UTF-8"?>' .
-		'<info>' .
-			'<id>namespacetestapp</id>' .
-			'<namespace>NameSpaceTestApp</namespace>' .
-		'</info>';
-		file_put_contents($infoXmlPath, $xml);
-	}
-
-
-	public function testControllerNameAndMethodAreBeingPassed(): void {
-		$return = ['HTTP/2.0 200 OK', [], [], null, new Response()];
-		$this->dispatcher->expects($this->once())
-			->method('dispatch')
-			->with($this->equalTo($this->controller),
-				$this->equalTo($this->controllerMethod))
-			->willReturn($return);
-
-		$this->io->expects($this->never())
-			->method('setOutput');
-
-		App::main($this->controllerName, $this->controllerMethod,
-			$this->container);
-	}
-
-
-	public function testBuildAppNamespace(): void {
-		$ns = App::buildAppNamespace('someapp');
-		$this->assertEquals('OCA\Someapp', $ns);
-	}
-
-
-	public function testBuildAppNamespaceCore(): void {
-		$ns = App::buildAppNamespace('someapp', 'OC\\');
-		$this->assertEquals('OC\Someapp', $ns);
-	}
-
-
-	public function testBuildAppNamespaceInfoXml(): void {
-		$ns = App::buildAppNamespace('namespacetestapp', 'OCA\\');
-		$this->assertEquals('OCA\NameSpaceTestApp', $ns);
-	}
-
-
-	protected function tearDown(): void {
-		rrmdir($this->appPath);
-		parent::tearDown();
-	}
-
-
-	public function testOutputIsPrinted(): void {
-		$return = ['HTTP/2.0 200 OK', [], [], $this->output, new Response()];
-		$this->dispatcher->expects($this->once())
-			->method('dispatch')
-			->with($this->equalTo($this->controller),
-				$this->equalTo($this->controllerMethod))
-			->willReturn($return);
-		$this->io->expects($this->once())
-			->method('setOutput')
-			->with($this->equalTo($this->output));
-		App::main($this->controllerName, $this->controllerMethod, $this->container, []);
-	}
-
-	public function dataNoOutput() {
-		return [
-			['HTTP/2.0 204 No content'],
-			['HTTP/2.0 304 Not modified'],
-		];
-	}
-
-	/**
-	 * @dataProvider dataNoOutput
-	 */
-	public function testNoOutput(string $statusCode): void {
-		$return = [$statusCode, [], [], $this->output, new Response()];
-		$this->dispatcher->expects($this->once())
-			->method('dispatch')
-			->with($this->equalTo($this->controller),
-				$this->equalTo($this->controllerMethod))
-			->willReturn($return);
-		$this->io->expects($this->once())
-			->method('setHeader')
-			->with($this->equalTo($statusCode));
-		$this->io->expects($this->never())
-			->method('setOutput');
-		App::main($this->controllerName, $this->controllerMethod, $this->container, []);
-	}
-
-
-<<<<<<< HEAD
-	public function testCallbackIsCalled() {
-		$mock = $this->getMockBuilder(\OCP\AppFramework\Http\ICallbackResponse::class)
-=======
-	public function testCallbackIsCalled(): void {
-		$mock = $this->getMockBuilder('OCP\AppFramework\Http\ICallbackResponse')
->>>>>>> 0a7b4b59
-			->getMock();
-
-		$return = ['HTTP/2.0 200 OK', [], [], $this->output, $mock];
-		$this->dispatcher->expects($this->once())
-			->method('dispatch')
-			->with($this->equalTo($this->controller),
-				$this->equalTo($this->controllerMethod))
-			->willReturn($return);
-		$mock->expects($this->once())
-			->method('callback');
-		App::main($this->controllerName, $this->controllerMethod, $this->container, []);
-	}
-
-	public function testCoreApp(): void {
-		$this->container['AppName'] = 'core';
-		$this->container['OC\Core\Controller\Foo'] = $this->controller;
-		$this->container['urlParams'] = ['_route' => 'not-profiler'];
-
-		$return = ['HTTP/2.0 200 OK', [], [], null, new Response()];
-		$this->dispatcher->expects($this->once())
-			->method('dispatch')
-			->with($this->equalTo($this->controller),
-				$this->equalTo($this->controllerMethod))
-			->willReturn($return);
-
-		$this->io->expects($this->never())
-			->method('setOutput');
-
-		App::main('Foo', $this->controllerMethod, $this->container);
-	}
-
-	public function testSettingsApp(): void {
-		$this->container['AppName'] = 'settings';
-		$this->container['OCA\Settings\Controller\Foo'] = $this->controller;
-		$this->container['urlParams'] = ['_route' => 'not-profiler'];
-
-		$return = ['HTTP/2.0 200 OK', [], [], null, new Response()];
-		$this->dispatcher->expects($this->once())
-			->method('dispatch')
-			->with($this->equalTo($this->controller),
-				$this->equalTo($this->controllerMethod))
-			->willReturn($return);
-
-		$this->io->expects($this->never())
-			->method('setOutput');
-
-		App::main('Foo', $this->controllerMethod, $this->container);
-	}
-
-	public function testApp(): void {
-		$this->container['AppName'] = 'bar';
-		$this->container['OCA\Bar\Controller\Foo'] = $this->controller;
-		$this->container['urlParams'] = ['_route' => 'not-profiler'];
-
-		$return = ['HTTP/2.0 200 OK', [], [], null, new Response()];
-		$this->dispatcher->expects($this->once())
-			->method('dispatch')
-			->with($this->equalTo($this->controller),
-				$this->equalTo($this->controllerMethod))
-			->willReturn($return);
-
-		$this->io->expects($this->never())
-			->method('setOutput');
-
-		App::main('Foo', $this->controllerMethod, $this->container);
-	}
-}+﻿<?php﻿
+﻿
+﻿/**﻿
+﻿ * SPDX-FileCopyrightText: 2016-2024 Nextcloud GmbH and Nextcloud contributors﻿
+﻿ * SPDX-FileCopyrightText: 2016 ownCloud, Inc.﻿
+﻿ * SPDX-License-Identifier: AGPL-3.0-or-later﻿
+﻿ */﻿
+﻿
+﻿namespace Test\AppFramework;﻿
+﻿
+﻿use OC\AppFramework\App;﻿
+﻿use OC\AppFramework\Http\Dispatcher;﻿
+﻿use OCP\AppFramework\Controller;﻿
+﻿use OCP\AppFramework\Http;﻿
+﻿use OCP\AppFramework\Http\Response;﻿
+﻿
+﻿function rrmdir($directory) {﻿
+﻿	$files = array_diff(scandir($directory), ['.','..']);﻿
+﻿	foreach ($files as $file) {﻿
+﻿		if (is_dir($directory . '/' . $file)) {﻿
+﻿			rrmdir($directory . '/' . $file);﻿
+﻿		} else {﻿
+﻿			unlink($directory . '/' . $file);﻿
+﻿		}﻿
+﻿	}﻿
+﻿	return rmdir($directory);﻿
+﻿}﻿
+﻿
+﻿
+﻿class AppTest extends \Test\TestCase {﻿
+﻿	private $container;﻿
+﻿	private $io;﻿
+﻿	private $api;﻿
+﻿	private $controller;﻿
+﻿	private $dispatcher;﻿
+﻿	private $params;﻿
+﻿	private $headers;﻿
+﻿	private $output;﻿
+﻿	private $controllerName;﻿
+﻿	private $controllerMethod;﻿
+﻿	private $appPath;﻿
+﻿
+﻿	protected function setUp(): void {﻿
+﻿		parent::setUp();﻿
+﻿
+﻿		$this->container = new \OC\AppFramework\DependencyInjection\DIContainer('test', []);﻿
+﻿		$this->controller = $this->createMock(Controller::class);﻿
+﻿		$this->dispatcher = $this->createMock(Dispatcher::class);﻿
+﻿		$this->io = $this->createMock(Http\IOutput::class);﻿
+﻿
+﻿		$this->headers = ['key' => 'value'];﻿
+﻿		$this->output = 'hi';﻿
+﻿		$this->controllerName = 'Controller';﻿
+﻿		$this->controllerMethod = 'method';﻿
+﻿
+﻿		$this->container[$this->controllerName] = $this->controller;﻿
+﻿		$this->container['Dispatcher'] = $this->dispatcher;﻿
+﻿		$this->container[\OCP\AppFramework\Http\IOutput::class] = $this->io;﻿
+﻿		$this->container['urlParams'] = ['_route' => 'not-profiler'];﻿
+﻿
+﻿		$this->appPath = __DIR__ . '/../../../apps/namespacetestapp';﻿
+﻿		$infoXmlPath = $this->appPath . '/appinfo/info.xml';﻿
+﻿		mkdir($this->appPath . '/appinfo', 0777, true);﻿
+﻿
+﻿		$xml = '<?xml version="1.0" encoding="UTF-8"?>' .﻿
+﻿		'<info>' .﻿
+﻿			'<id>namespacetestapp</id>' .﻿
+﻿			'<namespace>NameSpaceTestApp</namespace>' .﻿
+﻿		'</info>';﻿
+﻿		file_put_contents($infoXmlPath, $xml);﻿
+﻿	}﻿
+﻿
+﻿
+﻿	public function testControllerNameAndMethodAreBeingPassed(): void {﻿
+﻿		$return = ['HTTP/2.0 200 OK', [], [], null, new Response()];﻿
+﻿		$this->dispatcher->expects($this->once())﻿
+﻿			->method('dispatch')﻿
+﻿			->with($this->equalTo($this->controller),﻿
+﻿				$this->equalTo($this->controllerMethod))﻿
+﻿			->willReturn($return);﻿
+﻿
+﻿		$this->io->expects($this->never())﻿
+﻿			->method('setOutput');﻿
+﻿
+﻿		App::main($this->controllerName, $this->controllerMethod,﻿
+﻿			$this->container);﻿
+﻿	}﻿
+﻿
+﻿
+﻿	public function testBuildAppNamespace(): void {﻿
+﻿		$ns = App::buildAppNamespace('someapp');﻿
+﻿		$this->assertEquals('OCA\Someapp', $ns);﻿
+﻿	}﻿
+﻿
+﻿
+﻿	public function testBuildAppNamespaceCore(): void {﻿
+﻿		$ns = App::buildAppNamespace('someapp', 'OC\\');﻿
+﻿		$this->assertEquals('OC\Someapp', $ns);﻿
+﻿	}﻿
+﻿
+﻿
+﻿	public function testBuildAppNamespaceInfoXml(): void {﻿
+﻿		$ns = App::buildAppNamespace('namespacetestapp', 'OCA\\');﻿
+﻿		$this->assertEquals('OCA\NameSpaceTestApp', $ns);﻿
+﻿	}﻿
+﻿
+﻿
+﻿	protected function tearDown(): void {﻿
+﻿		rrmdir($this->appPath);﻿
+﻿		parent::tearDown();﻿
+﻿	}﻿
+﻿
+﻿
+﻿	public function testOutputIsPrinted(): void {﻿
+﻿		$return = ['HTTP/2.0 200 OK', [], [], $this->output, new Response()];﻿
+﻿		$this->dispatcher->expects($this->once())﻿
+﻿			->method('dispatch')﻿
+﻿			->with($this->equalTo($this->controller),﻿
+﻿				$this->equalTo($this->controllerMethod))﻿
+﻿			->willReturn($return);﻿
+﻿		$this->io->expects($this->once())﻿
+﻿			->method('setOutput')﻿
+﻿			->with($this->equalTo($this->output));﻿
+﻿		App::main($this->controllerName, $this->controllerMethod, $this->container, []);﻿
+﻿	}﻿
+﻿
+﻿	public function dataNoOutput() {﻿
+﻿		return [﻿
+﻿			['HTTP/2.0 204 No content'],﻿
+﻿			['HTTP/2.0 304 Not modified'],﻿
+﻿		];﻿
+﻿	}﻿
+﻿
+﻿	/**﻿
+﻿	 * @dataProvider dataNoOutput﻿
+﻿	 */﻿
+﻿	public function testNoOutput(string $statusCode): void {﻿
+﻿		$return = [$statusCode, [], [], $this->output, new Response()];﻿
+﻿		$this->dispatcher->expects($this->once())﻿
+﻿			->method('dispatch')﻿
+﻿			->with($this->equalTo($this->controller),﻿
+﻿				$this->equalTo($this->controllerMethod))﻿
+﻿			->willReturn($return);﻿
+﻿		$this->io->expects($this->once())﻿
+﻿			->method('setHeader')﻿
+﻿			->with($this->equalTo($statusCode));﻿
+﻿		$this->io->expects($this->never())﻿
+﻿			->method('setOutput');﻿
+﻿		App::main($this->controllerName, $this->controllerMethod, $this->container, []);﻿
+﻿	}﻿
+﻿
+﻿
+﻿	public function testCallbackIsCalled(): void {﻿
+﻿		$mock = $this->getMockBuilder(\OCP\AppFramework\Http\ICallbackResponse::class)﻿
+﻿			->getMock();﻿
+﻿
+﻿		$return = ['HTTP/2.0 200 OK', [], [], $this->output, $mock];﻿
+﻿		$this->dispatcher->expects($this->once())﻿
+﻿			->method('dispatch')﻿
+﻿			->with($this->equalTo($this->controller),﻿
+﻿				$this->equalTo($this->controllerMethod))﻿
+﻿			->willReturn($return);﻿
+﻿		$mock->expects($this->once())﻿
+﻿			->method('callback');﻿
+﻿		App::main($this->controllerName, $this->controllerMethod, $this->container, []);﻿
+﻿	}﻿
+﻿
+﻿	public function testCoreApp(): void {﻿
+﻿		$this->container['AppName'] = 'core';﻿
+﻿		$this->container['OC\Core\Controller\Foo'] = $this->controller;﻿
+﻿		$this->container['urlParams'] = ['_route' => 'not-profiler'];﻿
+﻿
+﻿		$return = ['HTTP/2.0 200 OK', [], [], null, new Response()];﻿
+﻿		$this->dispatcher->expects($this->once())﻿
+﻿			->method('dispatch')﻿
+﻿			->with($this->equalTo($this->controller),﻿
+﻿				$this->equalTo($this->controllerMethod))﻿
+﻿			->willReturn($return);﻿
+﻿
+﻿		$this->io->expects($this->never())﻿
+﻿			->method('setOutput');﻿
+﻿
+﻿		App::main('Foo', $this->controllerMethod, $this->container);﻿
+﻿	}﻿
+﻿
+﻿	public function testSettingsApp(): void {﻿
+﻿		$this->container['AppName'] = 'settings';﻿
+﻿		$this->container['OCA\Settings\Controller\Foo'] = $this->controller;﻿
+﻿		$this->container['urlParams'] = ['_route' => 'not-profiler'];﻿
+﻿
+﻿		$return = ['HTTP/2.0 200 OK', [], [], null, new Response()];﻿
+﻿		$this->dispatcher->expects($this->once())﻿
+﻿			->method('dispatch')﻿
+﻿			->with($this->equalTo($this->controller),﻿
+﻿				$this->equalTo($this->controllerMethod))﻿
+﻿			->willReturn($return);﻿
+﻿
+﻿		$this->io->expects($this->never())﻿
+﻿			->method('setOutput');﻿
+﻿
+﻿		App::main('Foo', $this->controllerMethod, $this->container);﻿
+﻿	}﻿
+﻿
+﻿	public function testApp(): void {﻿
+﻿		$this->container['AppName'] = 'bar';﻿
+﻿		$this->container['OCA\Bar\Controller\Foo'] = $this->controller;﻿
+﻿		$this->container['urlParams'] = ['_route' => 'not-profiler'];﻿
+﻿
+﻿		$return = ['HTTP/2.0 200 OK', [], [], null, new Response()];﻿
+﻿		$this->dispatcher->expects($this->once())﻿
+﻿			->method('dispatch')﻿
+﻿			->with($this->equalTo($this->controller),﻿
+﻿				$this->equalTo($this->controllerMethod))﻿
+﻿			->willReturn($return);﻿
+﻿
+﻿		$this->io->expects($this->never())﻿
+﻿			->method('setOutput');﻿
+﻿
+﻿		App::main('Foo', $this->controllerMethod, $this->container);﻿
+﻿	}﻿
+﻿}﻿