<?php
/**
 * SPDX-FileCopyrightText: 2016 Nextcloud GmbH and Nextcloud contributors
 * SPDX-License-Identifier: AGPL-3.0-or-later
 */

namespace Test\AppFramework\Http;

use OCP\AppFramework\Http;
use OCP\AppFramework\Http\FileDisplayResponse;
use OCP\Files\File;

class FileDisplayResponseTest extends \Test\TestCase {
	/** @var File|\PHPUnit\Framework\MockObject\MockObject */
	private $file;

	/** @var FileDisplayResponse */
	private $response;

	protected function setUp(): void {
		$this->file = $this->getMockBuilder(\OCP\Files\File::class)
			->getMock();

		$this->file->expects($this->once())
			->method('getETag')
			->willReturn('myETag');
		$this->file->expects($this->once())
			->method('getName')
			->willReturn('myFileName');
		$this->file->expects($this->once())
			->method('getMTime')
			->willReturn(1464825600);

		$this->response = new FileDisplayResponse($this->file);
	}

	public function testHeader(): void {
		$headers = $this->response->getHeaders();
		$this->assertArrayHasKey('Content-Disposition', $headers);
		$this->assertSame('inline; filename="myFileName"', $headers['Content-Disposition']);
	}

	public function testETag(): void {
		$this->assertSame('myETag', $this->response->getETag());
	}

	public function testLastModified(): void {
		$lastModified = $this->response->getLastModified();
		$this->assertNotNull($lastModified);
		$this->assertSame(1464825600, $lastModified->getTimestamp());
	}

<<<<<<< HEAD
	public function test304() {
		$output = $this->getMockBuilder(\OCP\AppFramework\Http\IOutput::class)
=======
	public function test304(): void {
		$output = $this->getMockBuilder('OCP\AppFramework\Http\IOutput')
>>>>>>> 0a7b4b59
			->disableOriginalConstructor()
			->getMock();

		$output->expects($this->any())
			->method('getHttpResponseCode')
			->willReturn(Http::STATUS_NOT_MODIFIED);
		$output->expects($this->never())
			->method('setOutput');
		$this->file->expects($this->never())
			->method('getContent');

		$this->response->callback($output);
	}


<<<<<<< HEAD
	public function testNon304() {
		$output = $this->getMockBuilder(\OCP\AppFramework\Http\IOutput::class)
=======
	public function testNon304(): void {
		$output = $this->getMockBuilder('OCP\AppFramework\Http\IOutput')
>>>>>>> 0a7b4b59
			->disableOriginalConstructor()
			->getMock();

		$output->expects($this->any())
			->method('getHttpResponseCode')
			->willReturn(Http::STATUS_OK);
		$output->expects($this->once())
			->method('setOutput')
			->with($this->equalTo('my data'));
		$output->expects($this->once())
			->method('setHeader')
			->with($this->equalTo('Content-Length: 42'));
		$this->file->expects($this->once())
			->method('getContent')
			->willReturn('my data');
		$this->file->expects($this->any())
			->method('getSize')
			->willReturn(42);

		$this->response->callback($output);
	}
}<|MERGE_RESOLUTION|>--- conflicted
+++ resolved
@@ -1,103 +1,93 @@
-<?php
-/**
- * SPDX-FileCopyrightText: 2016 Nextcloud GmbH and Nextcloud contributors
- * SPDX-License-Identifier: AGPL-3.0-or-later
- */
-
-namespace Test\AppFramework\Http;
-
-use OCP\AppFramework\Http;
-use OCP\AppFramework\Http\FileDisplayResponse;
-use OCP\Files\File;
-
-class FileDisplayResponseTest extends \Test\TestCase {
-	/** @var File|\PHPUnit\Framework\MockObject\MockObject */
-	private $file;
-
-	/** @var FileDisplayResponse */
-	private $response;
-
-	protected function setUp(): void {
-		$this->file = $this->getMockBuilder(\OCP\Files\File::class)
-			->getMock();
-
-		$this->file->expects($this->once())
-			->method('getETag')
-			->willReturn('myETag');
-		$this->file->expects($this->once())
-			->method('getName')
-			->willReturn('myFileName');
-		$this->file->expects($this->once())
-			->method('getMTime')
-			->willReturn(1464825600);
-
-		$this->response = new FileDisplayResponse($this->file);
-	}
-
-	public function testHeader(): void {
-		$headers = $this->response->getHeaders();
-		$this->assertArrayHasKey('Content-Disposition', $headers);
-		$this->assertSame('inline; filename="myFileName"', $headers['Content-Disposition']);
-	}
-
-	public function testETag(): void {
-		$this->assertSame('myETag', $this->response->getETag());
-	}
-
-	public function testLastModified(): void {
-		$lastModified = $this->response->getLastModified();
-		$this->assertNotNull($lastModified);
-		$this->assertSame(1464825600, $lastModified->getTimestamp());
-	}
-
-<<<<<<< HEAD
-	public function test304() {
-		$output = $this->getMockBuilder(\OCP\AppFramework\Http\IOutput::class)
-=======
-	public function test304(): void {
-		$output = $this->getMockBuilder('OCP\AppFramework\Http\IOutput')
->>>>>>> 0a7b4b59
-			->disableOriginalConstructor()
-			->getMock();
-
-		$output->expects($this->any())
-			->method('getHttpResponseCode')
-			->willReturn(Http::STATUS_NOT_MODIFIED);
-		$output->expects($this->never())
-			->method('setOutput');
-		$this->file->expects($this->never())
-			->method('getContent');
-
-		$this->response->callback($output);
-	}
-
-
-<<<<<<< HEAD
-	public function testNon304() {
-		$output = $this->getMockBuilder(\OCP\AppFramework\Http\IOutput::class)
-=======
-	public function testNon304(): void {
-		$output = $this->getMockBuilder('OCP\AppFramework\Http\IOutput')
->>>>>>> 0a7b4b59
-			->disableOriginalConstructor()
-			->getMock();
-
-		$output->expects($this->any())
-			->method('getHttpResponseCode')
-			->willReturn(Http::STATUS_OK);
-		$output->expects($this->once())
-			->method('setOutput')
-			->with($this->equalTo('my data'));
-		$output->expects($this->once())
-			->method('setHeader')
-			->with($this->equalTo('Content-Length: 42'));
-		$this->file->expects($this->once())
-			->method('getContent')
-			->willReturn('my data');
-		$this->file->expects($this->any())
-			->method('getSize')
-			->willReturn(42);
-
-		$this->response->callback($output);
-	}
-}+﻿<?php﻿
+﻿/**﻿
+﻿ * SPDX-FileCopyrightText: 2016 Nextcloud GmbH and Nextcloud contributors﻿
+﻿ * SPDX-License-Identifier: AGPL-3.0-or-later﻿
+﻿ */﻿
+﻿
+﻿namespace Test\AppFramework\Http;﻿
+﻿
+﻿use OCP\AppFramework\Http;﻿
+﻿use OCP\AppFramework\Http\FileDisplayResponse;﻿
+﻿use OCP\Files\File;﻿
+﻿
+﻿class FileDisplayResponseTest extends \Test\TestCase {﻿
+﻿	/** @var File|\PHPUnit\Framework\MockObject\MockObject */﻿
+﻿	private $file;﻿
+﻿
+﻿	/** @var FileDisplayResponse */﻿
+﻿	private $response;﻿
+﻿
+﻿	protected function setUp(): void {﻿
+﻿		$this->file = $this->getMockBuilder(\OCP\Files\File::class)﻿
+﻿			->getMock();﻿
+﻿
+﻿		$this->file->expects($this->once())﻿
+﻿			->method('getETag')﻿
+﻿			->willReturn('myETag');﻿
+﻿		$this->file->expects($this->once())﻿
+﻿			->method('getName')﻿
+﻿			->willReturn('myFileName');﻿
+﻿		$this->file->expects($this->once())﻿
+﻿			->method('getMTime')﻿
+﻿			->willReturn(1464825600);﻿
+﻿
+﻿		$this->response = new FileDisplayResponse($this->file);﻿
+﻿	}﻿
+﻿
+﻿	public function testHeader(): void {﻿
+﻿		$headers = $this->response->getHeaders();﻿
+﻿		$this->assertArrayHasKey('Content-Disposition', $headers);﻿
+﻿		$this->assertSame('inline; filename="myFileName"', $headers['Content-Disposition']);﻿
+﻿	}﻿
+﻿
+﻿	public function testETag(): void {﻿
+﻿		$this->assertSame('myETag', $this->response->getETag());﻿
+﻿	}﻿
+﻿
+﻿	public function testLastModified(): void {﻿
+﻿		$lastModified = $this->response->getLastModified();﻿
+﻿		$this->assertNotNull($lastModified);﻿
+﻿		$this->assertSame(1464825600, $lastModified->getTimestamp());﻿
+﻿	}﻿
+﻿
+﻿	public function test304(): void {﻿
+﻿		$output = $this->getMockBuilder(\OCP\AppFramework\Http\IOutput::class)﻿
+﻿			->disableOriginalConstructor()﻿
+﻿			->getMock();﻿
+﻿
+﻿		$output->expects($this->any())﻿
+﻿			->method('getHttpResponseCode')﻿
+﻿			->willReturn(Http::STATUS_NOT_MODIFIED);﻿
+﻿		$output->expects($this->never())﻿
+﻿			->method('setOutput');﻿
+﻿		$this->file->expects($this->never())﻿
+﻿			->method('getContent');﻿
+﻿
+﻿		$this->response->callback($output);﻿
+﻿	}﻿
+﻿
+﻿
+﻿	public function testNon304(): void {﻿
+﻿		$output = $this->getMockBuilder(\OCP\AppFramework\Http\IOutput::class)﻿
+﻿			->disableOriginalConstructor()﻿
+﻿			->getMock();﻿
+﻿
+﻿		$output->expects($this->any())﻿
+﻿			->method('getHttpResponseCode')﻿
+﻿			->willReturn(Http::STATUS_OK);﻿
+﻿		$output->expects($this->once())﻿
+﻿			->method('setOutput')﻿
+﻿			->with($this->equalTo('my data'));﻿
+﻿		$output->expects($this->once())﻿
+﻿			->method('setHeader')﻿
+﻿			->with($this->equalTo('Content-Length: 42'));﻿
+﻿		$this->file->expects($this->once())﻿
+﻿			->method('getContent')﻿
+﻿			->willReturn('my data');﻿
+﻿		$this->file->expects($this->any())﻿
+﻿			->method('getSize')﻿
+﻿			->willReturn(42);﻿
+﻿
+﻿		$this->response->callback($output);﻿
+﻿	}﻿
+﻿}﻿