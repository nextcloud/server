/*
 * Copyright (c) 2014
 *
 * This file is licensed under the Affero General Public License version 3
 * or later.
 *
 * See the COPYING-README file.
 *
 */

(function() {
	OC.Update = {
		_started : false,

		/**
		 * Start the update process.
		 *
		 * @param $el progress list element
		 */
		start: function($el, options) {
			if (this._started) {
				return;
			}

			var hasWarnings = false;

			this.$el = $el;

			this._started = true;

			var self = this;

			$(window).on('beforeunload.inprogress', function () {
				return t('core', 'The update is in progress, leaving this page might interrupt the process in some environments.');
			});

			$('#update-progress-title').html(t(
				'core',
				'Update to {version}', {
					version: options.version
				})
			);

			var updateEventSource = new OC.EventSource(OC.webroot+'/core/ajax/update.php');
			updateEventSource.listen('success', function(message) {
				self.setMessage(message);
			});
			updateEventSource.listen('notice', function(message) {
				self.setPermanentMessage(message);
				hasWarnings = true;
			});
			updateEventSource.listen('error', function(message) {
				$('#update-progress-message').hide();
				$('#update-progress-icon')
					.addClass('icon-error-white')
					.removeClass('icon-loading-dark');
				message = message || t('core', 'An error occurred.');
				$(window).off('beforeunload.inprogress');
				self.setErrorMessage(message);
				message = t('core', 'Please reload the page.');
				$('<span>').addClass('error').append('<a href=".">'+message+'</a><br />').appendTo($el);
				updateEventSource.close();
			});
			updateEventSource.listen('failure', function(message) {
				$(window).off('beforeunload.inprogress');
				$('#update-progress-message').hide();
				$('#update-progress-icon')
					.addClass('icon-error-white')
					.removeClass('icon-loading-dark');

				self.setErrorMessage(message);
				var span = $('<span>')
					.addClass('bold');
				if(message === 'Exception: Updates between multiple major versions and downgrades are unsupported.') {
					span.append(t('core', 'The update was unsuccessful. For more information <a href="{url}">check our forum post</a> covering this issue.', {'url': 'https://help.nextcloud.com/t/updates-between-multiple-major-versions-are-unsupported/7094'}));
				} else {
					span.append(t('core', 'The update was unsuccessful. ' +
						'Please report this issue to the ' +
						'<a href="https://github.com/nextcloud/server/issues" target="_blank">Nextcloud community</a>.'));
				}
				span.appendTo($el);
			});
			updateEventSource.listen('done', function() {
				$(window).off('beforeunload.inprogress');

				$('#update-progress-message').hide();

<<<<<<< HEAD
=======
				$('#update-progress-icon')
					.addClass('icon-checkmark-white')
				  .removeClass('icon-loading-dark');

>>>>>>> 1274433a
				if (hasWarnings) {
					$el.find('.update-show-detailed').before(
						$('<input type="button" class="update-continue" value="'+t('core', 'Continue to Nextcloud')+'">').on('click', function() {
							window.location.reload();
						})
					);
				} else {
					// FIXME: use product name
					$el.find('.update-show-detailed').before(
						$('<p>'+t('core', 'The update was successful. Redirecting you to Nextcloud in ')+'<span id="countdown"></span></p>')
					);

					for( var i = 4; i >= 0; i-- ) {
						self.updateCountdown(i);
					}

					setTimeout(function () {
						OC.redirect(OC.webroot + '/');
					}, 3000);
				}
			});
		},

		updateCountdown: function(i) {
			setTimeout(function(){
				 $("#countdown").html(i + " second");
				 if(i > 1) {  $("#countdown").append("s");  }
			}, (4 - i) * 1000);
		},

		setMessage: function(message) {
			$('#update-progress-message').html(message);
			$('#update-progress-detailed')
				.append($('<span>'))
				.append(message)
				.append($('<br>'));
		},

		setPermanentMessage: function(message) {
			$('#update-progress-message').html(message);
			$('#update-progress-message-warnings')
				.show()
				.append($('<ul>').append(message));
			$('#update-progress-detailed')
				.append($('<span>'))
				.append(message)
				.append($('<br>'));
		},

		setErrorMessage: function (message) {
			$('#update-progress-message-error')
				.show()
				.html(message);
			$('#update-progress-detailed')
				.append($('<span>'))
				.append(message)
				.append($('<br>'));
		}
	};

})();

$(document).ready(function() {
	$('.updateButton').on('click', function() {
		var $updateEl = $('.update');
		var $progressEl = $('.update-progress');
		$progressEl.removeClass('hidden');
		$('.updateOverview').addClass('hidden');
		$('#update-progress-message-error').hide();
		$('#update-progress-message-warnings').hide();
		OC.Update.start($progressEl, {
			productName: $updateEl.attr('data-productname'),
			version: $updateEl.attr('data-version')
		});
		return false;
	});
	$('.update-show-detailed').on('click', function() {
		$('#update-progress-detailed').toggleClass('hidden');
		return false;
	});
});<|MERGE_RESOLUTION|>--- conflicted
+++ resolved
@@ -85,13 +85,10 @@
 
 				$('#update-progress-message').hide();
 
-<<<<<<< HEAD
-=======
 				$('#update-progress-icon')
 					.addClass('icon-checkmark-white')
 				  .removeClass('icon-loading-dark');
 
->>>>>>> 1274433a
 				if (hasWarnings) {
 					$el.find('.update-show-detailed').before(
 						$('<input type="button" class="update-continue" value="'+t('core', 'Continue to Nextcloud')+'">').on('click', function() {
