--- conflicted
+++ resolved
@@ -1063,12 +1063,6 @@
 				$app = $app.closest('a');
 			}
 
-<<<<<<< HEAD
-			// trigger redirect
-			// needed for ie, but also works for every browser
-			window.location = $app.href
-=======
->>>>>>> a0da3ea2
 
 			if(event.which === 1 && !event.ctrlKey && !event.metaKey && $app.parent('#more-apps').length === 0) {
 				$app.find('svg').remove();
