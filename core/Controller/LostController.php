<?php
/**
 * @copyright Copyright (c) 2016, ownCloud, Inc.
 *
 * @author Bernhard Posselt <dev@bernhard-posselt.com>
 * @author Bjoern Schiessle <bjoern@schiessle.org>
 * @author Björn Schießle <bjoern@schiessle.org>
 * @author Joas Schilling <coding@schilljs.com>
 * @author Julius Haertl <jus@bitgrid.net>
 * @author Lukas Reschke <lukas@statuscode.ch>
 * @author Morris Jobke <hey@morrisjobke.de>
 * @author Roeland Jago Douma <roeland@famdouma.nl>
 * @author Thomas Müller <thomas.mueller@tmit.eu>
 * @author Victor Dubiniuk <dubiniuk@owncloud.com>
 *
 * @license AGPL-3.0
 *
 * This code is free software: you can redistribute it and/or modify
 * it under the terms of the GNU Affero General Public License, version 3,
 * as published by the Free Software Foundation.
 *
 * This program is distributed in the hope that it will be useful,
 * but WITHOUT ANY WARRANTY; without even the implied warranty of
 * MERCHANTABILITY or FITNESS FOR A PARTICULAR PURPOSE. See the
 * GNU Affero General Public License for more details.
 *
 * You should have received a copy of the GNU Affero General Public License, version 3,
 * along with this program.  If not, see <http://www.gnu.org/licenses/>
 *
 */

namespace OC\Core\Controller;

use OC\Authentication\TwoFactorAuth\Manager;
use OC\Security\Bruteforce\Throttler;
use OC\HintException;
use \OCP\AppFramework\Controller;
use OCP\AppFramework\Http;
use OCP\AppFramework\Http\JSONResponse;
use \OCP\AppFramework\Http\TemplateResponse;
use OCP\AppFramework\Utility\ITimeFactory;
use OCP\Defaults;
use OCP\Encryption\IEncryptionModule;
use OCP\Encryption\IManager;
use OCP\ILogger;
use \OCP\IURLGenerator;
use \OCP\IRequest;
use \OCP\IL10N;
use \OCP\IConfig;
use OCP\IUser;
use OCP\IUserManager;
use OCP\ISession;
use OCP\Util;
use OCP\Mail\IMailer;
use OCP\Security\ICrypto;
use OCP\Security\ISecureRandom;
use function array_filter;
use function count;
use function reset;

/**
 * Class LostController
 *
 * Successfully changing a password will emit the post_passwordReset hook.
 *
 * @package OC\Core\Controller
 */
class LostController extends Controller {
	/** @var IURLGenerator */
	protected $urlGenerator;
	/** @var IUserManager */
	protected $userManager;
	/** @var Defaults */
	protected $defaults;
	/** @var IL10N */
	protected $l10n;
	/** @var string */
	protected $from;
	/** @var IManager */
	protected $encryptionManager;
	/** @var IConfig */
	protected $config;
	/** @var ISession */
	protected $session;
	/** @var ISecureRandom */
	protected $secureRandom;
	/** @var IMailer */
	protected $mailer;
	/** @var ITimeFactory */
	protected $timeFactory;
	/** @var ICrypto */
	protected $crypto;
	/** @var ILogger */
	private $logger;
	/** @var Manager */
	private $twoFactorManager;
	/** @var Throttler */
	private $throttler;


	/**
	 * @param string $appName
	 * @param IRequest $request
	 * @param IURLGenerator $urlGenerator
	 * @param IUserManager $userManager
	 * @param Defaults $defaults
	 * @param IL10N $l10n
	 * @param IConfig $config
 	 * @param ISession $session
	 * @param ISecureRandom $secureRandom
	 * @param string $defaultMailAddress
	 * @param IManager $encryptionManager
	 * @param IMailer $mailer
	 * @param ITimeFactory $timeFactory
	 * @param ICrypto $crypto
	 */
	public function __construct($appName,
								IRequest $request,
								IURLGenerator $urlGenerator,
								IUserManager $userManager,
								Defaults $defaults,
								IL10N $l10n,
								IConfig $config,
								ISession $session,
								ISecureRandom $secureRandom,
								$defaultMailAddress,
								IManager $encryptionManager,
								IMailer $mailer,
								ITimeFactory $timeFactory,
								ICrypto $crypto,
								ILogger $logger,
								Manager $twoFactorManager,
								Throttler $throttler) {
		parent::__construct($appName, $request);
		$this->urlGenerator = $urlGenerator;
		$this->userManager = $userManager;
		$this->defaults = $defaults;
		$this->l10n = $l10n;
		$this->secureRandom = $secureRandom;
		$this->from = $defaultMailAddress;
		$this->encryptionManager = $encryptionManager;
		$this->config = $config;
		$this->session = $session;
		$this->mailer = $mailer;
		$this->timeFactory = $timeFactory;
		$this->crypto = $crypto;
		$this->logger = $logger;
		$this->twoFactorManager = $twoFactorManager;
		$this->throttler = $throttler;
	}

	/**
	 * Someone wants to reset their password:
	 *
	 * @PublicPage
	 * @NoCSRFRequired
	 *
	 * @param string $token
	 * @param string $userId
	 * @return TemplateResponse
	 */
	public function resetform($token, $userId) {
		if ($this->config->getSystemValue('lost_password_link', '') !== '') {
			return new TemplateResponse('core', 'error', [
					'errors' => [['error' => $this->l10n->t('Password reset is disabled')]]
				],
				'guest'
			);
		}

		try {
			$this->checkPasswordResetToken($token, $userId);
		} catch (\Exception $e) {
			return new TemplateResponse(
				'core', 'error', [
					"errors" => array(array("error" => $e->getMessage()))
				],
				'guest'
			);
		}

		return new TemplateResponse(
			'core',
			'lostpassword/resetpassword',
			array(
				'link' => $this->urlGenerator->linkToRouteAbsolute('core.lost.setPassword', array('userId' => $userId, 'token' => $token)),
			),
			'guest'
		);
	}
	/**
	 * @PublicPage
	 * @NoCSRFRequired
	 * @BruteForceProtection(action=passwordResetEmail)
	 * @AnonRateThrottle(limit=10, period=300)
	 * @UseSession
	 *
	 * @param string $userId
	 *
	 * @return TemplateResponse
	 */
	public function showPasswordEmailForm($userId) : Http\Response {
		return $this->showNewPasswordForm($userId);
	}		
	/**
	 * @PublicPage
	 * @NoCSRFRequired
	 * @BruteForceProtection(action=passwordResetEmail)
	 * @AnonRateThrottle(limit=10, period=300)
	 * @UseSession
	 *
	 * @param string $user
	 *
	 * @return TemplateResponse
	 */
	public function showNewPasswordForm($user = null) : Http\Response {
		$parameters = [];
		$renewPasswordMessages = $this->session->get('loginMessages');
		$errors = [];
		$messages = [];

		if (is_array($renewPasswordMessages)) {
			[$errors, $messages] = $renewPasswordMessages;
		}
		$this->session->remove('loginMessages');
		foreach ($errors as $value) {
			$parameters[$value] = true;
		}
		$parameters['messages'] = $messages;

		$parameters['resetPasswordLink'] = $this->config
		->getSystemValue('lost_password_link', '');

		// disable the form if setting 'password reset' is disabled
		if ($parameters['resetPasswordLink'] !== '') {
			return new TemplateResponse('core', 'error', [
					'errors' => [['error' => $this->l10n->t('Password reset is disabled')]]
				],
				'guest'
			);
		}
		
		$userObj = null;
		if ($user !== null && $user !== '') {
			try {
				$userObj = $this->findUserByIdOrMail($user);
				$parameters['displayName'] = $userObj->getDisplayName();
				$parameters['loginName'] = $userObj->getEMailAddress();
				//the timestamp of the user's last login or 0 if the user did never
				$parameters['last_login'] = $userObj->getLastLogin();
				$parameters['user_autofocus'] = false;
			} catch(\InvalidArgumentException $exception){
				// $user parameter is unknown or desactivated				
				$parameters['messages'][] =  $user . ' :' . $this->l10n->t('unknown text');
				$parameters['loginName'] = null;
				$parameters['displayName'] = null;
				$parameters['last_login'] = null;
				$parameters['user_autofocus'] = true;
			}
		}
		
		$parameters = $this->setPasswordResetParameters($userObj, $parameters);
		$parameters['administrator_email'] = $this->config->getSystemValue('administrator_email');
		$parameters['login_form_autocomplete'] = 'on';
		$parameters['throttle_delay'] = $this->throttler->getDelay($this->request->getRemoteAddress());

		// OpenGraph Support: http://ogp.me/
		Util::addHeader('meta', ['property' => 'og:title', 'content' => Util::sanitizeHTML($this->defaults->getName())]);
		Util::addHeader('meta', ['property' => 'og:description', 'content' => Util::sanitizeHTML($this->defaults->getSlogan())]);
		Util::addHeader('meta', ['property' => 'og:site_name', 'content' => Util::sanitizeHTML($this->defaults->getName())]);
		Util::addHeader('meta', ['property' => 'og:url', 'content' => $this->urlGenerator->getAbsoluteURL('/')]);
		Util::addHeader('meta', ['property' => 'og:type', 'content' => 'website']);
		Util::addHeader('meta', ['property' => 'og:image', 'content' => $this->urlGenerator->getAbsoluteURL($this->urlGenerator->imagePath('core', 'favicon-touch.png'))]);

		return new TemplateResponse(
			$this->appName, 'lostpassword/newpassword', $parameters, 'guest'
		);
	}

	/**
	 * @param string $token
	 * @param string $userId
	 * @throws \Exception
	 */
	protected function checkPasswordResetToken($token, $userId) {
		$user = $this->userManager->get($userId);
		if($user === null || !$user->isEnabled()) {
			throw new \Exception($this->l10n->t('Couldn\'t reset password because the token is invalid'));
		}

		$encryptedToken = $this->config->getUserValue($userId, 'core', 'lostpassword', null);
		if ($encryptedToken === null) {
			throw new \Exception($this->l10n->t('Couldn\'t reset password because the token is invalid'));
		}

		try {
			$mailAddress = !is_null($user->getEMailAddress()) ? $user->getEMailAddress() : '';
			$decryptedToken = $this->crypto->decrypt($encryptedToken, $mailAddress.$this->config->getSystemValue('secret'));
		} catch (\Exception $e) {
			throw new \Exception($this->l10n->t('Couldn\'t reset password because the token is invalid'));
		}

		$splittedToken = explode(':', $decryptedToken);
		if(count($splittedToken) !== 2) {
			throw new \Exception($this->l10n->t('Couldn\'t reset password because the token is invalid'));
		}

		if ($splittedToken[0] < ($this->timeFactory->getTime() - 60*60*24*7) ||
			$user->getLastLogin() > $splittedToken[0]) {
			throw new \Exception($this->l10n->t('Couldn\'t reset password because the token is expired'));
		}

		if (!hash_equals($splittedToken[1], $token)) {
			throw new \Exception($this->l10n->t('Couldn\'t reset password because the token is invalid'));
		}
	}

	/**
	 * @param $message
	 * @param array $additional
	 * @return array
	 */
	private function error($message, array $additional=array()) {
		return array_merge(array('status' => 'error', 'msg' => $message), $additional);
	}

	/**
	 * @param array $data
	 * @return array
	 */
	private function success($data = []) {
		return array_merge($data, ['status'=>'success']);
	}

	/**
	 * @PublicPage
	 * @BruteForceProtection(action=passwordResetEmail)
	 * @AnonRateThrottle(limit=10, period=300)
	 *
	 * @param string $user
	 * @param string $action optional
	 * @return JSONResponse
	 */
	public function email($user, string $action = null){
		if ($this->config->getSystemValue('lost_password_link', '') !== '') {
			return new JSONResponse($this->error($this->l10n->t('Password reset is disabled')));
		}

		\OCP\Util::emitHook(
			'\OCA\Files_Sharing\API\Server2Server',
			'preLoginNameUsedAsUserName',
			['uid' => &$user]
		);

		// FIXME: use HTTP error codes
		try {
			$this->sendEmail($user, $action);
		} catch (\Exception $e) {
			// Ignore the error since we do not want to leak this info
			$this->logger->logException($e, [
				'level' => ILogger::WARN
			]);
		}

		$response = new JSONResponse($this->success());
		$response->throttle();
		return $response;
	}

	/**
	 * @PublicPage
	 * @param string $token
	 * @param string $userId
	 * @param string $password
	 * @param boolean $proceed
	 * @return array
	 */
	public function setPassword($token, $userId, $password, $proceed) {
		if ($this->config->getSystemValue('lost_password_link', '') !== '') {
			return $this->error($this->l10n->t('Password reset is disabled'));
		}

		if ($this->encryptionManager->isEnabled() && !$proceed) {
			$encryptionModules = $this->encryptionManager->getEncryptionModules();
			foreach ($encryptionModules as $module) {
				/** @var IEncryptionModule $instance */
				$instance = call_user_func($module['callback']);
				// this way we can find out whether per-user keys are used or a system wide encryption key
				if ($instance->needDetailedAccessList()) {
					return $this->error('', array('encryption' => true));
				}
			}
		}

		try {
			$this->checkPasswordResetToken($token, $userId);
			$user = $this->userManager->get($userId);

			\OC_Hook::emit('\OC\Core\LostPassword\Controller\LostController', 'pre_passwordReset', array('uid' => $userId, 'password' => $password));

			if (!$user->setPassword($password)) {
				throw new \Exception();
			}

			\OC_Hook::emit('\OC\Core\LostPassword\Controller\LostController', 'post_passwordReset', array('uid' => $userId, 'password' => $password));

			$this->twoFactorManager->clearTwoFactorPending($userId);

			$this->config->deleteUserValue($userId, 'core', 'lostpassword');
			@\OC::$server->getUserSession()->unsetMagicInCookie();
		} catch (HintException $e){
			return $this->error($e->getHint());
		} catch (\Exception $e){
			return $this->error($e->getMessage());
		}

		return $this->success(['user' => $userId]);
	}

	/**
	 * @param string $input
	 * @param string $action
	 * @throws \Exception
	 */
	protected function sendEmail($input, string $action = null) {
		$user = $this->findUserByIdOrMail($input);
		$email = $user->getEMailAddress();

		if (empty($email)) {
			throw new \Exception(
				$this->l10n->t('Could not send reset email because there is no email address for this username. Please contact your administrator.')
			);
		}

		// Generate the token. It is stored encrypted in the database with the
		// secret being the users' email address appended with the system secret.
		// This makes the token automatically invalidate once the user changes
		// their email address.
		$token = $this->secureRandom->generate(
			21,
			ISecureRandom::CHAR_DIGITS.
			ISecureRandom::CHAR_LOWER.
			ISecureRandom::CHAR_UPPER
		);
		$tokenValue = $this->timeFactory->getTime() .':'. $token;
		$encryptedValue = $this->crypto->encrypt($tokenValue, $email . $this->config->getSystemValue('secret'));
		$this->config->setUserValue($user->getUID(), 'core', 'lostpassword', $encryptedValue);
		$link = $this->urlGenerator->linkToRouteAbsolute('core.lost.resetform', array('userId' => $user->getUID(), 'token' => $token));
		
		if(empty($action) || $action === 'RESET') {
			
			$emailTemplate = $this->mailer->createEMailTemplate('core.ResetPassword', [
				'link' => $link,
			]);
	
			$emailTemplate->setSubject($this->l10n->t('%s password reset', [$this->defaults->getName()]));
			$emailTemplate->addHeader();
			$emailTemplate->addHeading($this->l10n->t('Password reset'));

			$emailTemplate->addBodyText(
				htmlspecialchars($this->l10n->t('Click the following button to reset your password. If you have not requested the password reset, then ignore this email.')),
				$this->l10n->t('Click the following link to reset your password. If you have not requested the password reset, then ignore this email.')
			);

			$emailTemplate->addBodyButton(
				htmlspecialchars($this->l10n->t('Reset your password')),
				$link,
				false
			);
		} else if($action === 'NEW'){
			$emailTemplate = $this->mailer->createEMailTemplate('core.NewPassword', [
				'link' => $link,
			]);
	
			$emailTemplate->setSubject($this->l10n->t('%s activate and choose a password', [$this->defaults->getName()]));
			$emailTemplate->addHeader();
			$emailTemplate->addHeading($this->l10n->t('Activate and choose a password'));

			$emailTemplate->addBodyText(
				htmlspecialchars($this->l10n->t('Click the following button to activate and choose a new password. If you have not requested the new password, then ignore this email.')),
				$this->l10n->t('Click the following link to activate and choose a new password. If you have not requested the new password, then ignore this email.')
			);

			$emailTemplate->addBodyButton(
				htmlspecialchars($this->l10n->t('Activate and choose your new password')),
				$link,
				false
			);

		} else {
			throw new \Exception($this->l10n->t(
				'Couldn\'t send reset email. Please contact your administrator.'
			));
		}

			$emailTemplate->addFooter();
		try {
			$message = $this->mailer->createMessage();
			$message->setTo([$email => $user->getUID()]);
			$message->setFrom([$this->from => $this->defaults->getName()]);
			$message->useTemplate($emailTemplate);
			$this->mailer->send($message);
		} catch (\Exception $e) {
			throw new \Exception($this->l10n->t(
				'Couldn\'t send reset email. Please contact your administrator.'
			));
		}
	}

	/**
	 * @param string $input
	 * @return IUser
	 * @throws \InvalidArgumentException
	 */
	protected function findUserByIdOrMail($input) {
		$userNotFound = new \InvalidArgumentException(
			$this->l10n->t('Couldn\'t send reset email. Please make sure your username is correct.')
		);

		// get the only IUser object with its Uid or Email as $input and with isEnabled()
		$user = $this->userManager->get($input);

		if(is_null($user)) {
			$users = \array_filter($this->userManager->getByEmail($input), function (IUser $user) {
				if( $user->isEnabled() )
					return $user;
			});
			$user = \reset($users);
		}

		if ($user instanceof IUser && $user->isEnabled()) {
			return $user;
		}

<<<<<<< HEAD
		throw $userNotFound;
	}

	/**
	 * Sets the password reset params.
	 *
	 * Users may not change their passwords if:
	 * - The account is disabled
	 * - The backend doesn't support password resets
	 * - The password reset function is disabled
	 *
	 * @param IUser $userObj
	 * @param array $parameters
	 * @return array
	 */
	protected function setPasswordResetParameters(
		IUser $userObj = null, array $parameters): array {

		if ($parameters['resetPasswordLink'] === 'disabled') {
			$parameters['canResetPassword'] = false;
		} else if ($userObj !== null && !$parameters['resetPasswordLink']) {
			$parameters['canResetPassword'] = $userObj->canChangePassword();
		} else if ($userObj !== null && $userObj->isEnabled() === false) {
			$parameters['canResetPassword'] = false;
		} else {
			$parameters['canResetPassword'] = true;
=======
		$users = array_filter($this->userManager->getByEmail($input), function (IUser $user) {
			return $user->isEnabled();
		});

		if (count($users) === 1) {
			return reset($users);
>>>>>>> a0da3ea2
		}

		return $parameters;
	}
}<|MERGE_RESOLUTION|>--- conflicted
+++ resolved
@@ -532,41 +532,12 @@
 			return $user;
 		}
 
-<<<<<<< HEAD
-		throw $userNotFound;
-	}
-
-	/**
-	 * Sets the password reset params.
-	 *
-	 * Users may not change their passwords if:
-	 * - The account is disabled
-	 * - The backend doesn't support password resets
-	 * - The password reset function is disabled
-	 *
-	 * @param IUser $userObj
-	 * @param array $parameters
-	 * @return array
-	 */
-	protected function setPasswordResetParameters(
-		IUser $userObj = null, array $parameters): array {
-
-		if ($parameters['resetPasswordLink'] === 'disabled') {
-			$parameters['canResetPassword'] = false;
-		} else if ($userObj !== null && !$parameters['resetPasswordLink']) {
-			$parameters['canResetPassword'] = $userObj->canChangePassword();
-		} else if ($userObj !== null && $userObj->isEnabled() === false) {
-			$parameters['canResetPassword'] = false;
-		} else {
-			$parameters['canResetPassword'] = true;
-=======
 		$users = array_filter($this->userManager->getByEmail($input), function (IUser $user) {
 			return $user->isEnabled();
 		});
 
 		if (count($users) === 1) {
 			return reset($users);
->>>>>>> a0da3ea2
 		}
 
 		return $parameters;
