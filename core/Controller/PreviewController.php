--- conflicted
+++ resolved
@@ -41,27 +41,14 @@
 use OCP\IRequest;
 use OCP\Preview\IMimeIconProvider;
 
-<<<<<<< HEAD
 class PreviewController extends ApiController {
-	private ?string $userId;
-	private IRootFolder $root;
-	private IPreview $preview;
-
-	public function __construct(string $appName,
-								IRequest $request,
-								IPreview $preview,
-								IRootFolder $root,
-								?string $userId
-=======
-class PreviewController extends Controller {
 	public function __construct(
-		string $appName,
+    string $appName,
 		IRequest $request,
 		private IPreview $preview,
 		private IRootFolder $root,
 		private ?string $userId,
-		private IMimeIconProvider $mimeIconProvider,
->>>>>>> eaa6d96c
+    private IMimeIconProvider $mimeIconProvider,
 	) {
 		parent::__construct($appName, $request);
 	}
